Usage: mpyl projects [OPTIONS] COMMAND [ARGS]...

  Commands related to MPyL project configurations (project.yml)

Options:
  -c, --config PATH  Path to the config.yml. Can be set via `MPYL_CONFIG_PATH`
                     env var.   [required]
<<<<<<< HEAD
  -f, --filter TEXT  Filter based on filepath
=======
  -v, --verbose
>>>>>>> 4cab7ebb
  --help             Show this message and exit.

Commands:
  lint     Validate the yaml of changed projects against their schema
  list     List found projects
  names    List found project names
  upgrade  Upgrade projects to conform with the latest schema<|MERGE_RESOLUTION|>--- conflicted
+++ resolved
@@ -5,11 +5,6 @@
 Options:
   -c, --config PATH  Path to the config.yml. Can be set via `MPYL_CONFIG_PATH`
                      env var.   [required]
-<<<<<<< HEAD
-  -f, --filter TEXT  Filter based on filepath
-=======
-  -v, --verbose
->>>>>>> 4cab7ebb
   --help             Show this message and exit.
 
 Commands:
