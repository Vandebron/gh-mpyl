import logging

from click.testing import CliRunner

from src.mpyl import main_group, add_commands
from src.mpyl.build import run_build
from src.mpyl.project_execution import ProjectExecution
from src.mpyl.run_plan import RunPlan
from src.mpyl.steps import Step, Meta, Input, Output
from src.mpyl.steps.build import STAGE_NAME
from src.mpyl.steps.run import RunResult
from src.mpyl.steps.steps import Steps, StepsCollection, ExecutionException
from tests import root_test_path
from tests.test_resources.test_data import (
    get_minimal_project,
    RUN_PROPERTIES,
    get_project_with_stages,
    TestStage,
<<<<<<< HEAD
    config_values,
    properties_values,
=======
    stub_run_properties,
>>>>>>> ed5b869e
)


class ThrowingStep(Step):
    def __init__(self, logger: logging.Logger) -> None:
        super().__init__(
            logger,
            Meta(
                name="Throwing Build",
                description="Throwing build step to validate error handling",
                version="0.0.1",
                stage=STAGE_NAME,
            ),
        )

    def execute(self, step_input: Input) -> Output:
        raise ExecutionException("test", "tester", "build", "this is not good")


class TestBuildCommand:
    resource_path = root_test_path / "cli" / "test_resources"
    config_path = root_test_path / "test_resources/mpyl_config.yml"
    run_properties_path = root_test_path / "test_resources/run_properties.yml"
    runner = CliRunner()
    add_commands()
    logger = logging.getLogger()

    def test_run_build_without_plan_should_be_successful(self):
        run_properties = RUN_PROPERTIES
        run_plan = RunPlan.empty()

        accumulator = RunResult(run_properties=run_properties, run_plan=run_plan)
        executor = Steps(
            logging.getLogger(),
            run_properties,
            StepsCollection(logging.getLogger()),
        )
        result = run_build(self.logger, accumulator, executor)
        assert not result.has_results
        assert result.is_success
        assert result.status_line == "🦥 Nothing to do"

    def test_run_build_with_plan_should_execute_successfully(self):
        project_executions = {ProjectExecution.run(get_minimal_project())}
        run_plan = RunPlan.from_plan(
            {
                TestStage.build(): project_executions,
                TestStage.test(): project_executions,
                TestStage.deploy(): project_executions,
            }
        )
        run_properties = stub_run_properties(
<<<<<<< HEAD
            config=config_values,
            properties=properties_values,
            all_projects={get_minimal_project()},
        )
        accumulator = RunResult(run_properties=run_properties, run_plan=run_plan)
=======
            run_plan=run_plan,
            all_projects={get_minimal_project()},
        )
        accumulator = RunResult(run_properties=run_properties)
>>>>>>> ed5b869e
        collection = StepsCollection(logging.getLogger())
        executor = Steps(
            logging.getLogger(),
            run_properties,
            collection,
        )
        result = run_build(self.logger, accumulator, executor)
        assert result.exception is None
        assert result.status_line == "✅ Successful"
        assert result.is_success
        assert result.exception is None

    def test_run_build_throwing_step_should_be_handled(self):
        projects = {get_project_with_stages({"build": "Throwing Build"})}
        run_plan = RunPlan.from_plan(
            {TestStage.build(): {ProjectExecution.run(p) for p in projects}}
        )
        run_properties = stub_run_properties(
<<<<<<< HEAD
            config=config_values,
            properties=properties_values,
=======
            run_plan=run_plan,
>>>>>>> ed5b869e
            all_projects=projects,
        )
        accumulator = RunResult(run_properties=run_properties, run_plan=run_plan)
        logger = logging.getLogger()
        collection = StepsCollection(logger)
        executor = Steps(logger, run_properties, collection)

        result = run_build(self.logger, accumulator, executor)
        assert not result.has_results
        assert result.status_line == "❗ Failed with exception"

        assert result.exception.message == "this is not good"
        assert result.exception.stage == TestStage.build().name
        assert result.exception.project_name == "test"
        assert result.exception.executor == "Throwing Build"

    def test_build_clean_output(self):
        result = self.runner.invoke(
            main_group,
            args=[
                "build",
                "-e",
                "pull-request",
                "-c",
                str(self.config_path),
                "-p",
                str(self.run_properties_path),
                "clean",
            ],
            env={
                "CHANGED_FILES_PATH": f"{root_test_path}/test_resources/repository/changed_files.json"
            },
        )

        assert "Nothing to clean" in result.output<|MERGE_RESOLUTION|>--- conflicted
+++ resolved
@@ -16,12 +16,7 @@
     RUN_PROPERTIES,
     get_project_with_stages,
     TestStage,
-<<<<<<< HEAD
-    config_values,
-    properties_values,
-=======
     stub_run_properties,
->>>>>>> ed5b869e
 )
 
 
@@ -74,18 +69,9 @@
             }
         )
         run_properties = stub_run_properties(
-<<<<<<< HEAD
-            config=config_values,
-            properties=properties_values,
             all_projects={get_minimal_project()},
         )
         accumulator = RunResult(run_properties=run_properties, run_plan=run_plan)
-=======
-            run_plan=run_plan,
-            all_projects={get_minimal_project()},
-        )
-        accumulator = RunResult(run_properties=run_properties)
->>>>>>> ed5b869e
         collection = StepsCollection(logging.getLogger())
         executor = Steps(
             logging.getLogger(),
@@ -104,12 +90,6 @@
             {TestStage.build(): {ProjectExecution.run(p) for p in projects}}
         )
         run_properties = stub_run_properties(
-<<<<<<< HEAD
-            config=config_values,
-            properties=properties_values,
-=======
-            run_plan=run_plan,
->>>>>>> ed5b869e
             all_projects=projects,
         )
         accumulator = RunResult(run_properties=run_properties, run_plan=run_plan)
