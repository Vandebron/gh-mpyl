--- conflicted
+++ resolved
@@ -325,11 +325,6 @@
         with test_data.get_repo() as repo:
             touched_files = {"tests/projects/overriden-project/file.py": "A"}
             projects = load_projects(repo.root_dir, repo.find_projects())
-<<<<<<< HEAD
-            assert len(projects) == 7
-=======
-            assert len(projects) == 12
->>>>>>> 104c22af
             projects_for_build = find_projects_to_execute(
                 self.logger,
                 projects,
