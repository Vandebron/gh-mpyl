import dataclasses
import os
from pathlib import Path
from typing import Optional

from attr import dataclass

from src.mpyl.constants import (
    DEFAULT_CONFIG_FILE_NAME,
    DEFAULT_RUN_PROPERTIES_FILE_NAME,
)
from src.mpyl.project import load_project, Target, Project, Stages, Stage
from src.mpyl.steps.models import RunProperties
from src.mpyl.utilities.pyaml_env import parse_config
from tests import root_test_path

resource_path = root_test_path / "test_resources"
config_values = parse_config(resource_path / DEFAULT_CONFIG_FILE_NAME)


def stub_run_properties(
    config: dict = config_values,
    target: Target = Target.PULL_REQUEST,
    deploy_image: Optional[str] = None,
    tag: Optional[str] = None,
    pr_number: Optional[int] = None,
):
    run_properties = parse_config(resource_path / DEFAULT_RUN_PROPERTIES_FILE_NAME)
    if tag:
        run_properties.setdefault("build", {}).setdefault("versioning", {})
        run_properties["build"]["versioning"].update({"tag": tag})
    if pr_number:
        run_properties.setdefault("build", {}).setdefault("versioning", {})
        run_properties["build"]["versioning"].update({"pr_number": pr_number})

    return RunProperties.from_configuration(
        target=target,
        run_properties=run_properties,
        config=config,
        deploy_image=deploy_image,
    )


RUN_PROPERTIES = stub_run_properties()


@dataclass(frozen=True)
class TestStage:
    @staticmethod
    def build():
        return Stage(name="build", icon="🏗️")

    @staticmethod
    def test():
        return Stage(name="test", icon="📋")

    @staticmethod
    def deploy():
        return Stage(name="deploy", icon="🚀")

    @staticmethod
    def post_deploy():
        return Stage(name="postdeploy", icon="🧪")


def get_config_values() -> dict:
    return config_values


def get_project() -> Project:
    return safe_load_project(f"{resource_path}/test_projects/default/test_project.yml")


def get_project_traefik() -> Project:
    return safe_load_project(
        f"{resource_path}/test_projects/traefik/test_project_traefik.yml"
    )


def get_deployment_strategy_project() -> Project:
    return safe_load_project(
        f"{resource_path}/test_projects/test_project_deployment_strategy.yml"
    )


def get_deployments_strategy_project() -> Project:
    return safe_load_project(
        f"{resource_path}/test_projects/test_project_deployments_strategy.yml"
    )


def get_job_deployments_project() -> Project:
    return safe_load_project(
        f"{resource_path}/test_projects/test_project_job_deployments.yml"
    )


def get_minimal_project() -> Project:
    return safe_load_project(f"{resource_path}/test_projects/test_minimal_project.yml")


def get_job_project() -> Project:
    return safe_load_project(f"{resource_path}/test_projects/test_job_project.yml")


def get_cron_job_project() -> Project:
    return safe_load_project(f"{resource_path}/test_projects/test_cron_job_project.yml")


def safe_load_project(name: str) -> Project:
    return load_project(Path(name), validate_project_yaml=True, log=False)


def get_project_with_stages(
    stage_config: dict, path: str = "deployment/project.yml", maintainers=None
):
    if maintainers is None:
        maintainers = ["Team1", "Team2"]
    stages = Stages.from_config(stage_config)
    return Project(
<<<<<<< HEAD
        "test",
        "Test project",
        path,
        None,
        stages,
        maintainers,
        None,
        None,
        [],
        [],
        None,
        None,
=======
        name="test",
        description="Test project",
        path=path,
        pipeline=None,
        stages=stages,
        maintainer=maintainers,
        deployments=[],
        dependencies=None,
        kubernetes=None,
        _dagster=None,
>>>>>>> 26c4fe54
    )


def assert_roundtrip(file_path: Path, actual_contents: str, overwrite: bool = False):
    if overwrite:
        if not file_path.exists():
            os.makedirs(file_path.parent, exist_ok=True)

        with open(file_path, "w+", encoding="utf-8") as file:
            file.write(actual_contents)
            assert not overwrite, "Should not commit with overwrite"

    with open(file_path, encoding="utf-8") as file:
        assert actual_contents == file.read()<|MERGE_RESOLUTION|>--- conflicted
+++ resolved
@@ -118,20 +118,6 @@
         maintainers = ["Team1", "Team2"]
     stages = Stages.from_config(stage_config)
     return Project(
-<<<<<<< HEAD
-        "test",
-        "Test project",
-        path,
-        None,
-        stages,
-        maintainers,
-        None,
-        None,
-        [],
-        [],
-        None,
-        None,
-=======
         name="test",
         description="Test project",
         path=path,
@@ -139,10 +125,9 @@
         stages=stages,
         maintainer=maintainers,
         deployments=[],
-        dependencies=None,
+        dependencies=[],
         kubernetes=None,
         _dagster=None,
->>>>>>> 26c4fe54
     )
 
 
