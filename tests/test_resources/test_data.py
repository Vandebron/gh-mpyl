--- conflicted
+++ resolved
@@ -4,16 +4,13 @@
 
 from attr import dataclass
 
-from src.mpyl.cli import MpylCliParameters
 from src.mpyl.constants import (
     DEFAULT_CONFIG_FILE_NAME,
     DEFAULT_RUN_PROPERTIES_FILE_NAME,
 )
 from src.mpyl.project import load_project, Target, Project, Stages, Stage
 from src.mpyl.project_execution import ProjectExecution
-from src.mpyl.run_plan import RunPlan
 from src.mpyl.steps.models import (
-    RunProperties,
     Output,
     ArtifactType,
     Artifact,
@@ -97,42 +94,6 @@
     return load_project(Path(name), validate_project_yaml=True, log=False)
 
 
-<<<<<<< HEAD
-=======
-def run_properties_with_plan(
-    plan: RunPlan, cli_parameters=MpylCliParameters()
-) -> RunProperties:
-    run_properties = stub_run_properties(
-        config=config_values,
-        properties=properties_values,
-        run_plan=plan,
-        all_projects={get_minimal_project()},
-        cli_parameters=cli_parameters,
-    )
-
-    return run_properties
-
-
-def run_properties_prod_with_plan() -> RunProperties:
-    plan = RunPlan.from_plan(
-        {TestStage.deploy(): {ProjectExecution.run(get_minimal_project())}}
-    )
-    run_properties_prod = stub_run_properties(
-        config=config_values,
-        properties=properties_values,
-        run_plan=plan,
-        all_projects={get_minimal_project()},
-    )
-    return dataclasses.replace(
-        run_properties_prod,
-        target=Target.PRODUCTION,
-        versioning=dataclasses.replace(
-            RUN_PROPERTIES.versioning, tag="20230829-1234", pr_number=None
-        ),
-    )
-
-
->>>>>>> f330fc05
 def get_output() -> Output:
     return Output(
         success=True,
