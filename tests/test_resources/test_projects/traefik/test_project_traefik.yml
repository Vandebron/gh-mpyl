name: 'dockertest'
description: 'This is a test container. For testing the MPyL pipelines, not to be deployed anywhere.'
stages:
  build: Docker Build
  test: Docker Test
  deploy: Kubernetes Deploy
  postdeploy: Skip Postdeploy
mpylVersion: 1.4.20
maintainer: ['MPyL']
build:
  args:
    plain:
      - key: SOME_ENV
        test: "Test"
        acceptance: "Acceptance"
        production: "Production"
dependencies:
  build:
    - 'test/docker/'
  test:
    - 'test2/docker/'
  postdeploy:
    - 'specs/*.js'
kubernetes:
  namespace:
    all: "dockertest"
  projectId:
    all: test1234
deployment:
<<<<<<< HEAD
  cluster:
    pr: 'other-test'
    test: 'test'
    acceptance: 'acce'
    production: 'prod'
=======
  namespace: 'dockertest'
>>>>>>> 746d79c1
  properties:
    env:
      - key: SOME_ENV
        pr: "PullRequest"
        test: "Test"
        acceptance: "Acceptance"
        production: "Production"
      - key: PROD_ONLY_ENV
        production: "Production"
      - key: WITH_NAMESPACE
        all: "minimalService.{namespace}.svc.cluster.local"
    sealedSecret:
      - key: SOME_SEALED_SECRET_ENV
        pr: "AgCA5/qvMMp/qOyXA62f/4k89gB9vk/G9pwLzMwUH9ytqP97ml9V7+shq01Khkgz638uJz8UTff92cU2iq3yLAiElAEdQb0lwBCvG7qMXSeTkmCpZVJc8+oLbAC2m6IX3qXYFiOzwCrvrFiyPf1vxZGMcedJf0+13938yFyrPnnCH+DZGLReFWtJfp5POcvktaz9tv4kAz4LCvvwvFgPVeO3fxM2PDnegvbX7K2ojwftaFoyu0rOBylQaUsMGZd9KcFxuPnY6RXSrGh5lbyFHRZRy3RtrsWGy7Vh/vwMRjeHM3ORN4WeLQXpCRpvegD7bngXmR9yFuuD9FLDw/Wapllhv1sRX4uP2C9Fghdp005g/8iQ8IUHbC/7Rp967xs9YU6UO3kIURCQabvXpmDQ7kNbAcnDjilBY4WR8Wcsu3KJRA6dcpiZhhuQ7JbKNtySGhnRtzDuamuFUXTx8qkiegB0I8Db7Fd9K2I4bOuqhHoEgp9miQEWkd60rO5vcOqeuGzZE12ZN8XB8Iq4/QRWWafl8pjKrDf+r9ASFHUt2eAnvzK6GkGrZzZ2NRCew2csPU5V0iodkHZL+OpKQQ181J7YuJ4spziyOkzIBRRGwkrxfLmVAt5r6B5gcSsU30iOkHmbSgE37uDJAiSJmsnkzrkWARTKzEYGgvJcxKxI0ftsx5SggHCItSdnKlNBQ23bSTTdCKM1kJe0eHWHKg=="
        test: "AgCA5/qvMMp/qOyXA62f/4k89gB9vk/G9pwLzMwUH9ytqP97ml9V7+shq01Khkgz638uJz8UTff92cU2iq3yLAiElAEdQb0lwBCvG7qMXSeTkmCpZVJc8+oLbAC2m6IX3qXYFiOzwCrvrFiyPf1vxZGMcedJf0+13938yFyrPnnCH+DZGLReFWtJfp5POcvktaz9tv4kAz4LCvvwvFgPVeO3fxM2PDnegvbX7K2ojwftaFoyu0rOBylQaUsMGZd9KcFxuPnY6RXSrGh5lbyFHRZRy3RtrsWGy7Vh/vwMRjeHM3ORN4WeLQXpCRpvegD7bngXmR9yFuuD9FLDw/Wapllhv1sRX4uP2C9Fghdp005g/8iQ8IUHbC/7Rp967xs9YU6UO3kIURCQabvXpmDQ7kNbAcnDjilBY4WR8Wcsu3KJRA6dcpiZhhuQ7JbKNtySGhnRtzDuamuFUXTx8qkiegB0I8Db7Fd9K2I4bOuqhHoEgp9miQEWkd60rO5vcOqeuGzZE12ZN8XB8Iq4/QRWWafl8pjKrDf+r9ASFHUt2eAnvzK6GkGrZzZ2NRCew2csPU5V0iodkHZL+OpKQQ181J7YuJ4spziyOkzIBRRGwkrxfLmVAt5r6B5gcSsU30iOkHmbSgE37uDJAiSJmsnkzrkWARTKzEYGgvJcxKxI0ftsx5SggHCItSdnKlNBQ23bSTTdCKM1kJe0eHWHKg=="
        acceptance: "Acceptance"
        production: "Production"
    kubernetes:
      - key: SOME_SECRET_ENV
        valueFrom:
          secretKeyRef:
            name: some-secret-name
            key: password
            optional: false
      - key: KUBERNETES_NAMESPACE
        valueFrom:
          fieldRef:
            fieldPath: metadata.namespace
      - key: RESOURCE_FIELD_REFERENCE
        valueFrom:
          resourceFieldRef:
            containerName: 'minimalService'
            divisor: 0.5
            resource: limits.memory
  kubernetes:
    job:
      cron:
        all:
          schedule: "0 22 * * *"
          timeZone: "Europe/Amsterdam"
    role:
      resources:
        - "pods"
      verbs:
        - "list"
        - "get"
    livenessProbe:
      path:
        all: /health
      successThreshold: 0
      failureThreshold: 99
      grpc:
        port: 123
        service: 'grpcService'
    portMappings:
      8080: 80
    metrics:
      enabled: true
      alerts:
        - name: 'ServiceError'
          expr: 'true'
          forDuration: '1m'
          description: 'Service has encountered errors'
          severity: 'warning'
        - name: "the name of the alert"
          expr: "a prometheus expression"
          forDuration: 0m # Fire instantly
          severity: signup_alerting_once
          description: |-
            **{{ $value }}** new signup failures with reason `{{ $labels.reason }}`.
            You can find more details in: <unrelated link>
    resources:
      instances:
        all: 3
      limit:
        cpus:
          all: 0.5
        mem:
          all: 1024
      request:
        cpus:
          all: 0.2
        mem:
          all: 256
    command:
      all: "script.sh --opt"<|MERGE_RESOLUTION|>--- conflicted
+++ resolved
@@ -27,15 +27,6 @@
   projectId:
     all: test1234
 deployment:
-<<<<<<< HEAD
-  cluster:
-    pr: 'other-test'
-    test: 'test'
-    acceptance: 'acce'
-    production: 'prod'
-=======
-  namespace: 'dockertest'
->>>>>>> 746d79c1
   properties:
     env:
       - key: SOME_ENV
