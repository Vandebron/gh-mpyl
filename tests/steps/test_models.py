import os

import pytest
from jsonschema import ValidationError
from ruamel.yaml import YAML  # type: ignore

from src.mpyl.constants import (
    DEFAULT_CONFIG_FILE_NAME,
    DEFAULT_RUN_PROPERTIES_FILE_NAME,
)
<<<<<<< HEAD
from src.mpyl.project import Project
from src.mpyl.steps.models import VersioningProperties, RunProperties
=======
from src.mpyl.steps.models import VersioningProperties
>>>>>>> ed5b869e
from src.mpyl.utilities.pyaml_env import parse_config
from tests import root_test_path
from tests.test_resources.test_data import stub_run_properties

yaml = YAML()


<<<<<<< HEAD
def stub_run_properties(
    config: dict,
    properties: dict,
    all_projects: set[Project],
    cli_parameters: MpylCliParameters = MpylCliParameters(),
):
    return RunProperties.from_configuration(
        run_properties=properties,
        config=config,
        all_projects=all_projects,
        cli_tag=cli_parameters.tag or properties["build"]["versioning"].get("tag"),
        deploy_image=cli_parameters.deploy_image,
    )


=======
>>>>>>> ed5b869e
class TestModels:
    resource_path = root_test_path / "test_resources"

    properties_path = resource_path / DEFAULT_RUN_PROPERTIES_FILE_NAME
    run_properties_values = parse_config(properties_path)
    config_values = parse_config(resource_path / DEFAULT_CONFIG_FILE_NAME)

    def test_should_return_error_if_validation_fails(self):
        with pytest.raises(ValidationError) as excinfo:
            stub_run_properties(
                config=self.config_values,
                properties=parse_config(
                    self.resource_path / "run_properties_invalid.yml"
                ),
<<<<<<< HEAD
                all_projects=set(),
=======
>>>>>>> ed5b869e
            )

        assert "'stages' is a required property" in excinfo.value.message

    def test_should_pass_validation(self):
        os.environ["CHANGE_ID"] = "123"
        valid_run_properties_values = parse_config(
            root_test_path / "../run_properties.yml"
        )
        run_properties = stub_run_properties(
            config=self.config_values,
            properties=valid_run_properties_values,
<<<<<<< HEAD
            all_projects=set(),
=======
>>>>>>> ed5b869e
        )

        assert run_properties

    def test_should_return_error_if_pr_number_or_tag_not_set(self):
        properties = VersioningProperties(
            "reviesion_hash",
            "some_branch",
            None,
            None,
        )
        assert properties.validate() == "Either pr_number or tag need to be set"<|MERGE_RESOLUTION|>--- conflicted
+++ resolved
@@ -8,12 +8,7 @@
     DEFAULT_CONFIG_FILE_NAME,
     DEFAULT_RUN_PROPERTIES_FILE_NAME,
 )
-<<<<<<< HEAD
-from src.mpyl.project import Project
-from src.mpyl.steps.models import VersioningProperties, RunProperties
-=======
 from src.mpyl.steps.models import VersioningProperties
->>>>>>> ed5b869e
 from src.mpyl.utilities.pyaml_env import parse_config
 from tests import root_test_path
 from tests.test_resources.test_data import stub_run_properties
@@ -21,24 +16,6 @@
 yaml = YAML()
 
 
-<<<<<<< HEAD
-def stub_run_properties(
-    config: dict,
-    properties: dict,
-    all_projects: set[Project],
-    cli_parameters: MpylCliParameters = MpylCliParameters(),
-):
-    return RunProperties.from_configuration(
-        run_properties=properties,
-        config=config,
-        all_projects=all_projects,
-        cli_tag=cli_parameters.tag or properties["build"]["versioning"].get("tag"),
-        deploy_image=cli_parameters.deploy_image,
-    )
-
-
-=======
->>>>>>> ed5b869e
 class TestModels:
     resource_path = root_test_path / "test_resources"
 
@@ -53,10 +30,6 @@
                 properties=parse_config(
                     self.resource_path / "run_properties_invalid.yml"
                 ),
-<<<<<<< HEAD
-                all_projects=set(),
-=======
->>>>>>> ed5b869e
             )
 
         assert "'stages' is a required property" in excinfo.value.message
@@ -69,10 +42,6 @@
         run_properties = stub_run_properties(
             config=self.config_values,
             properties=valid_run_properties_values,
-<<<<<<< HEAD
-            all_projects=set(),
-=======
->>>>>>> ed5b869e
         )
 
         assert run_properties
