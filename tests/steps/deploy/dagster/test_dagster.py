from pathlib import Path

from ruamel.yaml import YAML

from src.mpyl import parse_config
from src.mpyl.project import load_project
from src.mpyl.project_execution import ProjectExecution
from src.mpyl.steps import Input
from src.mpyl.steps.deploy.k8s.chart import ChartBuilder
from src.mpyl.steps.deploy.k8s.resources.dagster import to_user_code_values
from src.mpyl.utilities.docker import DockerConfig
<<<<<<< HEAD
from src.mpyl.utilities.helm import get_name_suffix
from src.mpyl.utilities.yaml import yaml_to_string
from tests import root_test_path
=======
from tests import root_test_path, test_resource_path
>>>>>>> 3d8a5e65
from tests.test_resources import test_data
from tests.test_resources.test_data import assert_roundtrip

yaml = YAML()


class TestDagster:
    dagster_project_folder = Path("projects", "dagster-user-code", "deployment")
    resource_path = root_test_path / dagster_project_folder
    generated_values_path = (
        root_test_path / "steps" / "deploy" / "dagster" / "dagster-user-deployments"
    )
    config_resource_path = root_test_path / "test_resources"

    @staticmethod
    def _roundtrip(
        file_name: Path,
        chart: str,
        actual_values: dict,
        overwrite: bool = False,
    ):
        name_chart = file_name / f"{chart}.yaml"
        assert_roundtrip(name_chart, yaml_to_string(actual_values, yaml), overwrite)

    def test_generate_correct_values_yaml_with_service_account_override(self):
        step_input = Input(
<<<<<<< HEAD
            ProjectExecution.always_run(
                project=load_project(self.resource_path, Path("project.yml"), True)
            ),
=======
            load_project(test_resource_path, self.resource_path / "project.yml", True),
>>>>>>> 3d8a5e65
            test_data.RUN_PROPERTIES,
            None,
        )

        values = to_user_code_values(
            builder=ChartBuilder(step_input),
            release_name="example-dagster-user-code-pr-1234",
            name_suffix=get_name_suffix(test_data.RUN_PROPERTIES),
            run_properties=test_data.RUN_PROPERTIES,
            service_account_override="global_service_account",
            docker_config=DockerConfig.from_dict(
                parse_config(Path(f"{self.config_resource_path}/mpyl_config.yml"))
            ),
        )

        self._roundtrip(
            self.generated_values_path, "values_with_global_service_account", values
        )

    def test_generate_correct_values_yaml_with_production_target(self):
        step_input = Input(
<<<<<<< HEAD
            ProjectExecution.always_run(
                project=load_project(self.resource_path, Path("project.yml"), True),
=======
            load_project(
                test_resource_path, Path(self.resource_path, "project.yml"), True
>>>>>>> 3d8a5e65
            ),
            test_data.RUN_PROPERTIES_PROD,
            None,
        )

        values = to_user_code_values(
            builder=ChartBuilder(step_input),
            release_name="example-dagster-user-code",
            name_suffix=get_name_suffix(test_data.RUN_PROPERTIES_PROD),
            run_properties=test_data.RUN_PROPERTIES_PROD,
            service_account_override="global_service_account",
            docker_config=DockerConfig.from_dict(
                parse_config(Path(f"{self.config_resource_path}/mpyl_config.yml"))
            ),
        )

        self._roundtrip(self.generated_values_path, "values_with_target_prod", values)

    def test_generate_correct_values_yaml_without_service_account_override(self):
        step_input = Input(
<<<<<<< HEAD
            ProjectExecution.always_run(
                project=load_project(self.resource_path, Path("project.yml"), True)
=======
            load_project(
                test_resource_path, Path(self.resource_path, "project.yml"), True
>>>>>>> 3d8a5e65
            ),
            test_data.RUN_PROPERTIES,
            None,
        )

        values = to_user_code_values(
            builder=ChartBuilder(step_input),
            release_name="example-dagster-user-code-pr-1234",
            name_suffix=get_name_suffix(test_data.RUN_PROPERTIES),
            run_properties=test_data.RUN_PROPERTIES,
            service_account_override=None,
            docker_config=DockerConfig.from_dict(
                parse_config(Path(f"{self.config_resource_path}/mpyl_config.yml"))
            ),
        )

        self._roundtrip(
            self.generated_values_path, "values_without_global_service_account", values
        )

    def test_generate_with_sealed_secret_as_extra_manifest(self):
        project_folder = self.config_resource_path / ".." / self.dagster_project_folder
        step_input = Input(
<<<<<<< HEAD
            ProjectExecution.always_run(
                project=load_project(
                    self.resource_path, Path("project_with_sealed_secret.yml"), True
                )
=======
            load_project(
                self.config_resource_path,
                project_folder / "project_with_sealed_secret.yml",
                True,
>>>>>>> 3d8a5e65
            ),
            test_data.RUN_PROPERTIES,
            None,
        )

        values = to_user_code_values(
            builder=ChartBuilder(step_input),
            release_name="example-dagster-user-code-pr-1234",
            name_suffix=get_name_suffix(test_data.RUN_PROPERTIES),
            run_properties=test_data.RUN_PROPERTIES,
            service_account_override=None,
            docker_config=DockerConfig.from_dict(
                parse_config(Path(f"{self.config_resource_path}/mpyl_config.yml"))
            ),
        )

        self._roundtrip(
            self.generated_values_path, "values_with_extra_manifest", values
        )<|MERGE_RESOLUTION|>--- conflicted
+++ resolved
@@ -9,13 +9,9 @@
 from src.mpyl.steps.deploy.k8s.chart import ChartBuilder
 from src.mpyl.steps.deploy.k8s.resources.dagster import to_user_code_values
 from src.mpyl.utilities.docker import DockerConfig
-<<<<<<< HEAD
 from src.mpyl.utilities.helm import get_name_suffix
 from src.mpyl.utilities.yaml import yaml_to_string
-from tests import root_test_path
-=======
 from tests import root_test_path, test_resource_path
->>>>>>> 3d8a5e65
 from tests.test_resources import test_data
 from tests.test_resources.test_data import assert_roundtrip
 
@@ -42,13 +38,11 @@
 
     def test_generate_correct_values_yaml_with_service_account_override(self):
         step_input = Input(
-<<<<<<< HEAD
             ProjectExecution.always_run(
-                project=load_project(self.resource_path, Path("project.yml"), True)
+                project=load_project(
+                    test_resource_path, self.resource_path / "project.yml", True
+                )
             ),
-=======
-            load_project(test_resource_path, self.resource_path / "project.yml", True),
->>>>>>> 3d8a5e65
             test_data.RUN_PROPERTIES,
             None,
         )
@@ -70,13 +64,10 @@
 
     def test_generate_correct_values_yaml_with_production_target(self):
         step_input = Input(
-<<<<<<< HEAD
             ProjectExecution.always_run(
-                project=load_project(self.resource_path, Path("project.yml"), True),
-=======
-            load_project(
-                test_resource_path, Path(self.resource_path, "project.yml"), True
->>>>>>> 3d8a5e65
+                project=load_project(
+                    test_resource_path, Path(self.resource_path, "project.yml"), True
+                ),
             ),
             test_data.RUN_PROPERTIES_PROD,
             None,
@@ -97,13 +88,10 @@
 
     def test_generate_correct_values_yaml_without_service_account_override(self):
         step_input = Input(
-<<<<<<< HEAD
             ProjectExecution.always_run(
-                project=load_project(self.resource_path, Path("project.yml"), True)
-=======
-            load_project(
-                test_resource_path, Path(self.resource_path, "project.yml"), True
->>>>>>> 3d8a5e65
+                project=load_project(
+                    test_resource_path, Path(self.resource_path, "project.yml"), True
+                )
             ),
             test_data.RUN_PROPERTIES,
             None,
@@ -127,17 +115,12 @@
     def test_generate_with_sealed_secret_as_extra_manifest(self):
         project_folder = self.config_resource_path / ".." / self.dagster_project_folder
         step_input = Input(
-<<<<<<< HEAD
             ProjectExecution.always_run(
                 project=load_project(
-                    self.resource_path, Path("project_with_sealed_secret.yml"), True
+                    self.config_resource_path,
+                    project_folder / "project_with_sealed_secret.yml",
+                    True,
                 )
-=======
-            load_project(
-                self.config_resource_path,
-                project_folder / "project_with_sealed_secret.yml",
-                True,
->>>>>>> 3d8a5e65
             ),
             test_data.RUN_PROPERTIES,
             None,
