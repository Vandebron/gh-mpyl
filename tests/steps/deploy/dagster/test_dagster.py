from pathlib import Path

from ruamel.yaml import YAML

from src.mpyl import parse_config
from src.mpyl.project import load_project
from src.mpyl.project_execution import ProjectExecution
from src.mpyl.steps import Input
from src.mpyl.steps.deploy.k8s.chart import ChartBuilder
from src.mpyl.steps.deploy.k8s.resources.dagster import to_user_code_values
from src.mpyl.utilities.docker import DockerConfig
from src.mpyl.utilities.helm import get_name_suffix
from src.mpyl.utilities.yaml import yaml_to_string
from tests import root_test_path
from tests.test_resources import test_data
from tests.test_resources.test_data import assert_roundtrip

yaml = YAML()


class TestDagster:
    dagster_project_folder = Path(
        root_test_path, "projects", "dagster-user-code", "deployment"
    )
    resource_path = root_test_path / dagster_project_folder
    generated_values_path = (
        root_test_path / "steps" / "deploy" / "dagster" / "dagster-user-deployments"
    )
    config_resource_path = root_test_path / "test_resources"

    @staticmethod
    def _roundtrip(
        file_name: Path,
        chart: str,
        actual_values: dict,
        overwrite: bool = False,
    ):
        name_chart = file_name / f"{chart}.yaml"
        assert_roundtrip(name_chart, yaml_to_string(actual_values, yaml), overwrite)

    def test_generate_correct_values_yaml_with_service_account_override(self):
        step_input = Input(
            ProjectExecution.run(
                project=load_project(
                    self.resource_path / "project.yml", validate_project_yaml=True
                )
            ),
<<<<<<< HEAD
            run_properties=test_data.RUN_PROPERTIES,
            required_artifact=None,
=======
            test_data.RUN_PROPERTIES,
>>>>>>> ed5b869e
        )

        values = to_user_code_values(
            builder=ChartBuilder(step_input),
            release_name="example-dagster-user-code-pr-1234",
            name_suffix=get_name_suffix(test_data.RUN_PROPERTIES),
            run_properties=test_data.RUN_PROPERTIES,
            service_account_override="global_service_account",
            docker_config=DockerConfig.from_dict(
                parse_config(Path(f"{self.config_resource_path}/mpyl_config.yml"))
            ),
        )

        self._roundtrip(
            self.generated_values_path, "values_with_global_service_account", values
        )

    def test_generate_correct_values_yaml_with_production_target(self):
        step_input = Input(
            ProjectExecution.run(
                project=load_project(
                    Path(self.resource_path, "project.yml"), validate_project_yaml=True
                )
            ),
<<<<<<< HEAD
            run_properties=test_data.RUN_PROPERTIES_PROD,
            required_artifact=None,
=======
            test_data.RUN_PROPERTIES_PROD,
>>>>>>> ed5b869e
        )

        values = to_user_code_values(
            builder=ChartBuilder(step_input),
            release_name="example-dagster-user-code",
            name_suffix=get_name_suffix(test_data.RUN_PROPERTIES_PROD),
            run_properties=test_data.RUN_PROPERTIES_PROD,
            service_account_override="global_service_account",
            docker_config=DockerConfig.from_dict(
                parse_config(Path(f"{self.config_resource_path}/mpyl_config.yml"))
            ),
        )

        self._roundtrip(self.generated_values_path, "values_with_target_prod", values)

    def test_generate_correct_values_yaml_without_service_account_override(self):
        step_input = Input(
            ProjectExecution.run(
                project=load_project(
                    Path(self.resource_path, "project.yml"), validate_project_yaml=True
                )
            ),
<<<<<<< HEAD
            run_properties=test_data.RUN_PROPERTIES,
            required_artifact=None,
=======
            test_data.RUN_PROPERTIES,
>>>>>>> ed5b869e
        )

        values = to_user_code_values(
            builder=ChartBuilder(step_input),
            release_name="example-dagster-user-code-pr-1234",
            name_suffix=get_name_suffix(test_data.RUN_PROPERTIES),
            run_properties=test_data.RUN_PROPERTIES,
            service_account_override=None,
            docker_config=DockerConfig.from_dict(
                parse_config(Path(f"{self.config_resource_path}/mpyl_config.yml"))
            ),
        )

        self._roundtrip(
            self.generated_values_path, "values_without_global_service_account", values
        )

    def test_generate_with_sealed_secret_as_extra_manifest(self):
        step_input = Input(
            ProjectExecution.run(
                project=load_project(
                    self.dagster_project_folder / "project_with_sealed_secret.yml",
                    validate_project_yaml=True,
                )
            ),
<<<<<<< HEAD
            run_properties=test_data.RUN_PROPERTIES,
            required_artifact=None,
=======
            test_data.RUN_PROPERTIES,
>>>>>>> ed5b869e
        )

        values = to_user_code_values(
            builder=ChartBuilder(step_input),
            release_name="example-dagster-user-code-pr-1234",
            name_suffix=get_name_suffix(test_data.RUN_PROPERTIES),
            run_properties=test_data.RUN_PROPERTIES,
            service_account_override=None,
            docker_config=DockerConfig.from_dict(
                parse_config(Path(f"{self.config_resource_path}/mpyl_config.yml"))
            ),
        )

        self._roundtrip(
            self.generated_values_path, "values_with_extra_manifest", values
        )<|MERGE_RESOLUTION|>--- conflicted
+++ resolved
@@ -45,12 +45,7 @@
                     self.resource_path / "project.yml", validate_project_yaml=True
                 )
             ),
-<<<<<<< HEAD
             run_properties=test_data.RUN_PROPERTIES,
-            required_artifact=None,
-=======
-            test_data.RUN_PROPERTIES,
->>>>>>> ed5b869e
         )
 
         values = to_user_code_values(
@@ -75,12 +70,7 @@
                     Path(self.resource_path, "project.yml"), validate_project_yaml=True
                 )
             ),
-<<<<<<< HEAD
             run_properties=test_data.RUN_PROPERTIES_PROD,
-            required_artifact=None,
-=======
-            test_data.RUN_PROPERTIES_PROD,
->>>>>>> ed5b869e
         )
 
         values = to_user_code_values(
@@ -103,12 +93,7 @@
                     Path(self.resource_path, "project.yml"), validate_project_yaml=True
                 )
             ),
-<<<<<<< HEAD
             run_properties=test_data.RUN_PROPERTIES,
-            required_artifact=None,
-=======
-            test_data.RUN_PROPERTIES,
->>>>>>> ed5b869e
         )
 
         values = to_user_code_values(
@@ -134,12 +119,7 @@
                     validate_project_yaml=True,
                 )
             ),
-<<<<<<< HEAD
             run_properties=test_data.RUN_PROPERTIES,
-            required_artifact=None,
-=======
-            test_data.RUN_PROPERTIES,
->>>>>>> ed5b869e
         )
 
         values = to_user_code_values(
