--- conflicted
+++ resolved
@@ -20,17 +20,10 @@
             pipeline=None,
             stages=Stages.from_config({}),
             maintainer=[],
-<<<<<<< HEAD
-            docker=None,
-            build=None,
-            deployments=[],  # pylint: disable=duplicate-code
-            dependencies=[],
-=======
             deployments=[
                 Deployment("http", None, None, None)
             ],  # pylint: disable=duplicate-code
-            dependencies=Dependencies({}),
->>>>>>> 26c4fe54
+            dependencies=[],
             kubernetes=KubernetesCommon(
                 project_id=TargetProperty.from_config({}),
                 namespace=TargetProperty.from_config({"all": namespace}),
