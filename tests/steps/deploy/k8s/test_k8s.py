--- conflicted
+++ resolved
@@ -113,14 +113,8 @@
             pr_number=1234,
             release_name="dockertest",
             namespace="pr-1234",
-<<<<<<< HEAD
-            default_middlewares=[],
-            default_entrypoints=[],
-            http_middleware="http",
-=======
             middlewares_override=[],
             entrypoints_override=[],
->>>>>>> 0b2573db
             default_tls="default",
         )
         route.spec["tls"] = {"secretName": 1234}
