import dataclasses
from pathlib import Path
from typing import cast

import pytest
from kubernetes.client import V1Probe, V1ObjectMeta, V1DeploymentSpec
from pyaml_env import parse_config

from src.mpyl.constants import DEFAULT_CONFIG_FILE_NAME
from src.mpyl.project import Target, Project
from src.mpyl.project_execution import ProjectExecution
from src.mpyl.steps.deploy.k8s import get_cluster_config_for_project
from src.mpyl.steps.deploy.k8s.chart import (
    ChartBuilder,
    to_service_chart,
    to_job_chart,
    to_cron_job_chart,
)
from src.mpyl.steps.deploy.k8s.resources import to_yaml, CustomResourceDefinition
from src.mpyl.steps.deploy.k8s.resources.traefik import V1AlphaIngressRoute
from src.mpyl.steps.deploy.kubernetes import DeployKubernetes
from src.mpyl.steps.models import Input, RunProperties
from src.mpyl.utilities.docker import DockerConfig
from tests import root_test_path
from tests.steps.test_models import stub_run_properties
from tests.test_resources import test_data
from tests.test_resources.test_data import (
    assert_roundtrip,
    get_project,
    get_deployment_strategy_project,
    get_job_project,
    get_cron_job_project,
    get_minimal_project,
    get_project_execution,
<<<<<<< HEAD
    config_values,
    properties_values,
=======
    stub_run_properties,
>>>>>>> ed5b869e
    RUN_PROPERTIES,
)


class TestKubernetesChart:
    resource_path = root_test_path / "test_resources"
    k8s_resources_path = root_test_path / "steps" / "deploy" / "k8s"
    template_path = k8s_resources_path / "chart" / "templates"

    config = parse_config(resource_path / DEFAULT_CONFIG_FILE_NAME)
    liveness_probe_defaults = config["project"]["deployment"]["kubernetes"][
        "livenessProbe"
    ]

    @staticmethod
    def _roundtrip(
        file_name: Path,
        chart: str,
        resources: dict[str, CustomResourceDefinition],
        overwrite: bool = False,
    ):
        name_chart = file_name / f"{chart}.yaml"
        resource = resources[chart]
        assert_roundtrip(name_chart, to_yaml(resource), overwrite)

    @staticmethod
    def _get_builder(project: Project, run_properties=None):
        project_execution = ProjectExecution.run(project)

        if not run_properties:
<<<<<<< HEAD
            run_properties = stub_run_properties(
                config=config_values,
                properties=properties_values,
                all_projects={get_minimal_project()},
            )

        required_artifact = Artifact(
            artifact_type=ArtifactType.DOCKER_IMAGE,
            revision="revision",
            producing_step="build_docker_Step",
            spec=DockerImageSpec("registry/image:123"),
        )
=======
            run_plan = RunPlan.from_plan(
                {
                    TestStage.build(): {project_execution},
                    TestStage.test(): {project_execution},
                    TestStage.deploy(): {project_execution},
                }
            )
            run_properties = stub_run_properties(
                run_plan=run_plan,
                all_projects={get_minimal_project()},
                deploy_image="registry/image:123",
            )
>>>>>>> ed5b869e

        return ChartBuilder(
            step_input=Input(
                project_execution=project_execution,
                run_properties=run_properties,
            ),
        )

    def test_probe_values_should_be_customizable(self):
        project = test_data.get_project()
        probe = project.kubernetes.liveness_probe

        custom_success_threshold = 0
        custom_failure_threshold = 99

        assert probe is not None
        assert probe.values["successThreshold"] == custom_success_threshold
        assert probe.values["failureThreshold"] == custom_failure_threshold

        v1_probe: V1Probe = ChartBuilder._to_probe(
            probe, self.liveness_probe_defaults, target=Target.PULL_REQUEST
        )
        assert v1_probe.success_threshold == custom_success_threshold
        assert v1_probe.failure_threshold == custom_failure_threshold

        assert v1_probe.period_seconds == self.liveness_probe_defaults["periodSeconds"]
        assert v1_probe.grpc.port == 123

    def test_probe_deserialization_failure_should_throw(self):
        project = test_data.get_project()
        probe = project.kubernetes.liveness_probe

        assert probe is not None
        probe.values["httpGet"] = "incorrect"

        with pytest.raises(ValueError) as exc_info:
            ChartBuilder._to_probe(
                probe, self.liveness_probe_defaults, target=Target.PULL_REQUEST
            )
        assert "Invalid value for `port`, must not be `None`" in str(exc_info.value)

    def test_load_docker_config(self):
        yaml_values = parse_config(self.resource_path / DEFAULT_CONFIG_FILE_NAME)
        docker_config = DockerConfig.from_dict(yaml_values)
        assert docker_config.registries[0].host_name == "docker_host"

    def test_load_cluster_config(self):
        step_input = Input(
            get_project_execution(),
            test_data.RUN_PROPERTIES,
        )
        config = get_cluster_config_for_project(
            step_input.run_properties,
            test_data.get_minimal_project(),
        )
        assert config.cluster_env == "test"

    def test_load_cluster_config_with_project_override(self):
        step_input = Input(
            get_project_execution(),
            test_data.RUN_PROPERTIES,
        )
        config = get_cluster_config_for_project(
            step_input.run_properties,
            project=test_data.get_project(),
        )
        assert config.cluster_env == "test-other"
        assert config.context == "digital-k8s-test-other"

    def test_should_validate_against_crd_schema(self):
        project = test_data.get_project()
        builder = self._get_builder(project)
        wrappers = builder.create_host_wrappers()
        route = V1AlphaIngressRoute(
            metadata=V1ObjectMeta(),
            host=wrappers[0],
            target=Target.PRODUCTION,
            pr_number=1234,
            namespace="pr-1234",
            cluster_env="test",
            middlewares_override=[],
            entrypoints_override=[],
            http_middleware="http",
            default_tls="default",
        )
        route.spec["tls"] = {"secretName": 1234}

        with pytest.raises(ValueError) as exc_info:
            to_yaml(route)
        assert "Schema validation failed with 1234 is not of type 'string'" in str(
            exc_info.value
        )

    def test_should_not_extend_whitelists_if_none_defined_for_target(self):
        project = test_data.get_project()
        builder = self._get_builder(project)
        wrappers = builder.create_host_wrappers()
        assert test_data.RUN_PROPERTIES.target == Target.PULL_REQUEST
        assert "Test" not in wrappers[0].white_lists

    @pytest.mark.parametrize(
        "template",
        [
            "deployment",
            "service",
            "service-account",
            "sealed-secrets",
            "dockertest-ingress-0-https",
            "dockertest-ingress-0-http",
            "dockertest-ingress-1-https",
            "dockertest-ingress-1-http",
            "dockertest-ingress-intracloud-https-0",
            "dockertest-ingress-0-whitelist",
            "dockertest-ingress-1-whitelist",
            "prometheus-rule",
            "service-monitor",
            "role",
            "rolebinding",
        ],
    )
    def test_service_chart_roundtrip(self, template):
        builder = self._get_builder(get_project())
        chart = to_service_chart(builder)
        self._roundtrip(self.template_path / "service", template, chart)
        assert chart.keys() == {
            "service-account",
            "sealed-secrets",
            "deployment",
            "service",
            "dockertest-ingress-0-https",
            "dockertest-ingress-0-http",
            "dockertest-ingress-1-https",
            "dockertest-ingress-1-http",
            "dockertest-ingress-intracloud-https-0",
            "dockertest-ingress-0-whitelist",
            "dockertest-ingress-1-whitelist",
            "prometheus-rule",
            "service-monitor",
            "role",
            "rolebinding",
        }

    def test_deployment_strategy_roundtrip(self):
        project = get_deployment_strategy_project()
        builder = self._get_builder(project)
        chart = to_service_chart(builder)
        self._roundtrip(self.template_path / "deployment", "deployment", chart)

    def test_default_ingress(self):
        project = get_minimal_project()
        builder = self._get_builder(project)
        chart = to_service_chart(builder)
        self._roundtrip(
            self.template_path / "ingress", "minimalService-ingress-0-https", chart
        )

    def test_production_ingress(self):
        project = get_minimal_project()
<<<<<<< HEAD
        run_properties_prod = stub_run_properties(
            config=config_values,
            properties=properties_values,
            all_projects={project},
        )
        run_properties_prod = dataclasses.replace(
            run_properties_prod,
            target=Target.PRODUCTION,
            versioning=dataclasses.replace(
                RUN_PROPERTIES.versioning, tag="20230829-1234", pr_number=None
            ),
        )

        builder = self._get_builder(project, run_properties_prod)
=======

        def run_properties_prod_with_plan() -> RunProperties:
            run_properties_prod = stub_run_properties(
                run_plan=RunPlan.from_plan(
                    {TestStage.deploy(): {ProjectExecution.run(get_minimal_project())}}
                ),
                all_projects={get_minimal_project()},
                deploy_image="registry/image:123",
            )
            return dataclasses.replace(
                run_properties_prod,
                target=Target.PRODUCTION,
                versioning=dataclasses.replace(
                    RUN_PROPERTIES.versioning, tag="20230829-1234", pr_number=None
                ),
            )

        builder = self._get_builder(project, run_properties_prod_with_plan())
>>>>>>> ed5b869e
        chart = to_service_chart(builder)
        self._roundtrip(
            self.template_path / "ingress-prod", "minimalService-ingress-0-https", chart
        )

    def test_route_parsing(self):
        assert (
            DeployKubernetes.match_to_url("Host(`dockertest-1234.test-backend.nl`)")
            == "https://dockertest-1234.test-backend.nl"
        )
        assert (
            DeployKubernetes.match_to_url(
                "HostRegexp(`{subdomain:(www|blog){1}}.test.host.nl`, `test.host.nl`)"
            )
            == "https://test.host.nl"
        )

    def test_is_cron_job(self):
        cron_builder = self._get_builder(get_cron_job_project())
        assert cron_builder.is_cron_job is True
        builder = self._get_builder(get_job_project())
        assert builder.is_cron_job is False

    @pytest.mark.parametrize(
        "template", ["job", "service-account", "sealed-secrets", "prometheus-rule"]
    )
    def test_job_chart_roundtrip(self, template):
        builder = self._get_builder(get_job_project())
        chart = to_job_chart(builder)
        self._roundtrip(self.template_path / "job", template, chart)

    @pytest.mark.parametrize(
        "template", ["cronjob", "service-account", "sealed-secrets", "prometheus-rule"]
    )
    def test_cron_job_chart_roundtrip(self, template):
        builder = self._get_builder(get_cron_job_project())
        chart = to_cron_job_chart(builder)
        self._roundtrip(self.template_path / "cronjob", template, chart)

    def test_get_endpoint(self):
        project_with_swagger = get_project()
        builder_with_swagger = self._get_builder(project_with_swagger)

        endpoint_with_swagger = DeployKubernetes.get_endpoint(builder_with_swagger)
        assert endpoint_with_swagger == "/swagger/index.html"

        project_without_swagger = test_data.get_project_without_swagger()
        builder_without_swagger = self._get_builder(project_without_swagger)

        endpoint_without_swagger = DeployKubernetes.get_endpoint(
            builder_without_swagger
        )
        assert endpoint_without_swagger == "/"

    def test_passed_deploy_image(self):
        builder = self._get_builder(
<<<<<<< HEAD
            get_minimal_project(),
            stub_run_properties(
                config=config_values,
                properties=properties_values,
                all_projects={get_minimal_project()},
                cli_parameters=MpylCliParameters(deploy_image="test-image:latest"),
=======
            project,
            stub_run_properties(
                run_plan=run_plan,
                all_projects={get_minimal_project()},
                deploy_image="test-image:latest",
>>>>>>> ed5b869e
            ),
        )
        assert builder._get_image() == "test-image:latest"
        chart = to_service_chart(builder)
        assert (
            cast(V1DeploymentSpec, chart["deployment"].spec)
            .template.spec.containers[0]
            .image
            == "test-image:latest"
        )<|MERGE_RESOLUTION|>--- conflicted
+++ resolved
@@ -19,10 +19,9 @@
 from src.mpyl.steps.deploy.k8s.resources import to_yaml, CustomResourceDefinition
 from src.mpyl.steps.deploy.k8s.resources.traefik import V1AlphaIngressRoute
 from src.mpyl.steps.deploy.kubernetes import DeployKubernetes
-from src.mpyl.steps.models import Input, RunProperties
+from src.mpyl.steps.models import Input
 from src.mpyl.utilities.docker import DockerConfig
 from tests import root_test_path
-from tests.steps.test_models import stub_run_properties
 from tests.test_resources import test_data
 from tests.test_resources.test_data import (
     assert_roundtrip,
@@ -32,12 +31,7 @@
     get_cron_job_project,
     get_minimal_project,
     get_project_execution,
-<<<<<<< HEAD
-    config_values,
-    properties_values,
-=======
     stub_run_properties,
->>>>>>> ed5b869e
     RUN_PROPERTIES,
 )
 
@@ -68,33 +62,10 @@
         project_execution = ProjectExecution.run(project)
 
         if not run_properties:
-<<<<<<< HEAD
             run_properties = stub_run_properties(
-                config=config_values,
-                properties=properties_values,
-                all_projects={get_minimal_project()},
-            )
-
-        required_artifact = Artifact(
-            artifact_type=ArtifactType.DOCKER_IMAGE,
-            revision="revision",
-            producing_step="build_docker_Step",
-            spec=DockerImageSpec("registry/image:123"),
-        )
-=======
-            run_plan = RunPlan.from_plan(
-                {
-                    TestStage.build(): {project_execution},
-                    TestStage.test(): {project_execution},
-                    TestStage.deploy(): {project_execution},
-                }
-            )
-            run_properties = stub_run_properties(
-                run_plan=run_plan,
                 all_projects={get_minimal_project()},
                 deploy_image="registry/image:123",
             )
->>>>>>> ed5b869e
 
         return ChartBuilder(
             step_input=Input(
@@ -253,11 +224,9 @@
 
     def test_production_ingress(self):
         project = get_minimal_project()
-<<<<<<< HEAD
         run_properties_prod = stub_run_properties(
-            config=config_values,
-            properties=properties_values,
             all_projects={project},
+            deploy_image="registry/image:123",
         )
         run_properties_prod = dataclasses.replace(
             run_properties_prod,
@@ -268,26 +237,6 @@
         )
 
         builder = self._get_builder(project, run_properties_prod)
-=======
-
-        def run_properties_prod_with_plan() -> RunProperties:
-            run_properties_prod = stub_run_properties(
-                run_plan=RunPlan.from_plan(
-                    {TestStage.deploy(): {ProjectExecution.run(get_minimal_project())}}
-                ),
-                all_projects={get_minimal_project()},
-                deploy_image="registry/image:123",
-            )
-            return dataclasses.replace(
-                run_properties_prod,
-                target=Target.PRODUCTION,
-                versioning=dataclasses.replace(
-                    RUN_PROPERTIES.versioning, tag="20230829-1234", pr_number=None
-                ),
-            )
-
-        builder = self._get_builder(project, run_properties_prod_with_plan())
->>>>>>> ed5b869e
         chart = to_service_chart(builder)
         self._roundtrip(
             self.template_path / "ingress-prod", "minimalService-ingress-0-https", chart
@@ -344,20 +293,10 @@
 
     def test_passed_deploy_image(self):
         builder = self._get_builder(
-<<<<<<< HEAD
             get_minimal_project(),
             stub_run_properties(
-                config=config_values,
-                properties=properties_values,
-                all_projects={get_minimal_project()},
-                cli_parameters=MpylCliParameters(deploy_image="test-image:latest"),
-=======
-            project,
-            stub_run_properties(
-                run_plan=run_plan,
                 all_projects={get_minimal_project()},
                 deploy_image="test-image:latest",
->>>>>>> ed5b869e
             ),
         )
         assert builder._get_image() == "test-image:latest"
