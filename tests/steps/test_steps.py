import logging
from logging import Logger

import pytest
from jsonschema import ValidationError
from pyaml_env import parse_config
from ruamel.yaml import YAML  # type: ignore

from src.mpyl.constants import DEFAULT_CONFIG_FILE_NAME, RUN_ARTIFACTS_FOLDER
from src.mpyl.project import Project, Stages, Target
from src.mpyl.project_execution import ProjectExecution
from src.mpyl.projects.versioning import yaml_to_string
from src.mpyl.steps import build
from src.mpyl.steps.collection import StepsCollection
from src.mpyl.steps.models import (
    Output,
    RunProperties,
    VersioningProperties,
<<<<<<< HEAD
    Artifact,
=======
    ConsoleProperties,
>>>>>>> ed5b869e
)
from src.mpyl.steps.steps import Steps
from tests import root_test_path, test_resource_path
from tests.test_resources import test_data
from tests.test_resources.test_data import assert_roundtrip, RUN_PROPERTIES

yaml = YAML()


class TestSteps:
    resource_path = root_test_path / "test_resources"
    executor = Steps(
        logger=logging.getLogger(),
        properties=test_data.RUN_PROPERTIES,
        steps_collection=StepsCollection(logging.getLogger()),
    )

    docker_image = Output(
        success=True,
        message="build success",
        hash="a generated hash",
    )

    build_project = test_data.get_project_with_stages(
        {"build": "Echo Build"}, path=str(resource_path / "deployment" / "project.yml")
    )

    @staticmethod
    def _roundtrip(output) -> Output:
        output_string = yaml_to_string(output, yaml)
        return yaml.load(output_string)

    def test_output_no_artifact_roundtrip(self):
        output: Output = self._roundtrip(Output(success=True, message="build success"))
        assert output.message == "build success"

    def test_write_output(self):
        build_yaml = yaml_to_string(self.docker_image, yaml)
        assert_roundtrip(
            test_resource_path / "deployment" / RUN_ARTIFACTS_FOLDER / "build.yml",
            build_yaml,
        )

    def test_write_deploy_output(self):
        output = Output(
            success=True,
            message="deploy success  success",
            hash="a generated hash",
        )

        assert_roundtrip(
            test_resource_path / "deployment" / RUN_ARTIFACTS_FOLDER / "deploy.yml",
            yaml_to_string(output, yaml),
        )

    def test_should_return_error_if_stage_not_defined(self):
        steps = Steps(
            logger=Logger.manager.getLogger("logger"),
            properties=test_data.RUN_PROPERTIES,
        )
        stages = Stages(
            {"build": None, "test": None, "deploy": None, "postdeploy": None}
        )
        project = Project(
            "test", "Test project", "", None, stages, [], None, None, None, None
        )
        output = steps.execute(
            stage=build.STAGE_NAME,
            project_execution=ProjectExecution.run(project),
        ).output
        assert not output.success
        assert output.message == "Stage 'build' not defined on project 'test'"

    def test_should_return_error_if_config_invalid(self):
        config_values = parse_config(self.resource_path / DEFAULT_CONFIG_FILE_NAME)
        config_values["kubernetes"]["clusters"][0]["name"] = {}
        properties = RunProperties(
            details=RUN_PROPERTIES.details,
            target=Target.PULL_REQUEST,
            versioning=VersioningProperties("", "feature/ARC-123", 1, None),
            config=config_values,
            stages=[],
            projects=set(),
        )
        with pytest.raises(ValidationError) as excinfo:
            Steps(
                logger=Logger.manager.getLogger("logger"),
                properties=properties,
            )
        assert "{} is not of type 'string'" in excinfo.value.message

    def test_should_succeed_if_executor_is_known(self):
        project = test_data.get_project_with_stages(
            stage_config={"build": "Echo Build"},
            path=str(self.resource_path / "metapath" / "project.yml"),
        )
        result = self.executor.execute(
            stage=build.STAGE_NAME,
            project_execution=ProjectExecution.run(project),
        )
        assert result.output.success
        assert result.output.message == "Built test"

    def test_should_fail_if_executor_is_not_known(self):
        project = test_data.get_project_with_stages({"build": "Unknown Build"})
        result = self.executor.execute(
            stage=build.STAGE_NAME,
            project_execution=ProjectExecution.run(project),
        )
        assert not result.output.success
        assert (
            result.output.message
            == "Executor 'Unknown Build' for 'build' not known or registered"
        )

    def test_should_fail_if_maintainer_is_not_known(self):
        project = test_data.get_project_with_stages(
            stage_config={"build": "Echo Build"}, path="", maintainers=["Unknown Team"]
        )

        result = self.executor.execute(
            stage=build.STAGE_NAME,
            project_execution=ProjectExecution.run(project),
        )
        assert not result.output.success
        assert (
            result.output.message
            == "Maintainer(s) 'Unknown Team' not defined in config"
        )

    def test_should_succeed_if_stage_is_not_known(self):
        project = test_data.get_project_with_stages(stage_config={"test": "Some Test"})
        result = self.executor.execute(
            stage="build",
            project_execution=ProjectExecution.run(project),
        )
        assert not result.output.success
        assert result.output.message == "Stage 'build' not defined on project 'test'"<|MERGE_RESOLUTION|>--- conflicted
+++ resolved
@@ -16,11 +16,6 @@
     Output,
     RunProperties,
     VersioningProperties,
-<<<<<<< HEAD
-    Artifact,
-=======
-    ConsoleProperties,
->>>>>>> ed5b869e
 )
 from src.mpyl.steps.steps import Steps
 from tests import root_test_path, test_resource_path
