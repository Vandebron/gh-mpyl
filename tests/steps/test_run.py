--- conflicted
+++ resolved
@@ -24,20 +24,6 @@
 
     project_a = test_data.get_project()
     project_b = Project(
-<<<<<<< HEAD
-        "test",
-        "Test project",
-        "",
-        None,
-        Stages({}),
-        [],
-        None,
-        None,
-        [],
-        [],
-        None,
-        None,
-=======
         name="test",
         description="Test project",
         path="",
@@ -45,10 +31,9 @@
         stages=Stages({}),
         maintainer=[],
         deployments=[],
-        dependencies=None,
+        dependencies=[],
         kubernetes=None,
         _dagster=None,
->>>>>>> 26c4fe54
     )
 
     run_plan = RunPlan.create(
