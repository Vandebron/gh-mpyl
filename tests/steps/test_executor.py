--- conflicted
+++ resolved
@@ -73,20 +73,6 @@
             {"build": None, "test": None, "deploy": None, "postdeploy": None}
         )
         project = Project(
-<<<<<<< HEAD
-            "test",
-            "Test project",
-            "",
-            None,
-            stages,
-            [],
-            None,
-            None,
-            [],
-            [],
-            None,
-            None,
-=======
             name="test",
             description="Test project",
             path="",
@@ -94,10 +80,9 @@
             stages=stages,
             maintainer=[],
             deployments=[],
-            dependencies=None,
+            dependencies=[],
             kubernetes=None,
             _dagster=None,
->>>>>>> 26c4fe54
         )
         output = steps.execute(
             stage=TestStage.deploy(),
