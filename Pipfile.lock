--- conflicted
+++ resolved
@@ -1,11 +1,7 @@
 {
     "_meta": {
         "hash": {
-<<<<<<< HEAD
-            "sha256": "bb488250a258eee55ce5b66e3bf31b50705b33e5425f0ae4767ca71d588d3235"
-=======
-            "sha256": "2931ea02b46987a11751eee5f513d96b97c8b699f53dbea685bacc9ad6ae326c"
->>>>>>> 780ce78a
+            "sha256": "6b73967921c6e48c5bc4ee39c993986bcb8895c86f5a1421bff671f05e38232b"
         },
         "pipfile-spec": 6,
         "requires": {
@@ -495,7 +491,7 @@
                 "sha256:37dd54208da7e1cd875388217d5e00ebd4179249f90fb72437e91a35459a0ad3",
                 "sha256:a8b2bc7bffae282281c8140a97d3aa9c14da0b136dfe83f850eea9a5f7470427"
             ],
-            "markers": "python_version >= '2.7' and python_version not in '3.0, 3.1, 3.2, 3.3'",
+            "markers": "python_version >= '2.7' and python_version not in '3.0, 3.1, 3.2'",
             "version": "==2.9.0.post0"
         },
         "python-dotenv": {
@@ -790,7 +786,7 @@
                 "sha256:1e61c37477a1626458e36f7b1d82aa5c9b094fa4802892072e49de9c60c4c926",
                 "sha256:8abb2f1d86890a2dfb989f9a77cfcfd3e47c2a354b01111771326f8aa26e0254"
             ],
-            "markers": "python_version >= '2.7' and python_version not in '3.0, 3.1, 3.2, 3.3'",
+            "markers": "python_version >= '2.7' and python_version not in '3.0, 3.1, 3.2'",
             "version": "==1.16.0"
         },
         "toml": {
@@ -1013,6 +1009,7 @@
                 "sha256:ae74fb96c20a0277a1d615f1e4d73c8414f5a98db8b799a7931d1582f3390c28",
                 "sha256:ca9853ad459e787e2192211578cc907e7594e294c7ccc834310722b41b9ca6de"
             ],
+            "index": "pypi",
             "markers": "python_version >= '3.7'",
             "version": "==8.1.7"
         },
