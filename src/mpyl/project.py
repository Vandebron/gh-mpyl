"""
Datamodel representation of project specific configuration as specified
in the `deployment/project.yml`. It defines how the source code to which it relates
"wants" to be built / tested / deployed.

<details>
  <summary>Schema definition</summary>
```yaml
.. include:: ./schema/project.schema.yml
```
</details>

.. include:: ../../README-dev.md
"""

import logging
import pkgutil
import time
import traceback
from dataclasses import dataclass
from enum import Enum
from pathlib import Path
from typing import Optional, TypeVar, Any, List

import jsonschema
from mypy.checker import Generic
from ruamel.yaml import YAML

from .constants import RUN_ARTIFACTS_FOLDER
from .steps import deploy
from .validation import validate

T = TypeVar("T")


def without_keys(dictionary: dict, keys: set[str]):
    return {k: dictionary[k] for k in dictionary.keys() - keys}


@dataclass(frozen=True)
class Target(Enum):
    def __eq__(self, other):
        return self.value == other.value

    def __str__(self):
        return str(self.value)

    @staticmethod
    def from_environment(environment: str):
        if environment == "pull-request":
            return Target.PULL_REQUEST
        if environment == "test":
            return Target.TEST
        if environment == "acceptance":
            return Target.ACCEPTANCE
        if environment == "production":
            return Target.PRODUCTION

        raise ValueError(f"Invalid value for environment: {environment}")

    PULL_REQUEST = "PullRequest"
    TEST = "Test"
    ACCEPTANCE = "Acceptance"
    PRODUCTION = "Production"


@dataclass(frozen=True)
class Stage:
    name: str
    icon: str

    def to_markdown(self) -> str:
        return f"{self.icon} {self.name.capitalize()}"


@dataclass(frozen=True)
class TargetProperty(Generic[T]):
    pr: Optional[T]  # pylint: disable=invalid-name
    test: Optional[T]
    acceptance: Optional[T]
    production: Optional[T]
    all: Optional[T]

    def get_value(self, target: Target):
        if self.all:
            return self.all
        if target == Target.PULL_REQUEST:
            return self.pr
        if target == Target.TEST:
            return self.test
        if target == Target.ACCEPTANCE:
            return self.acceptance
        if target == Target.PRODUCTION:
            return self.production
        return None

    @staticmethod
    def from_config(values: dict):
        if not values:
            return None
        return TargetProperty(
            pr=values.get("pr"),
            test=values.get("test"),
            acceptance=values.get("acceptance"),
            production=values.get("production"),
            all=values.get("all"),
        )


@dataclass(frozen=True)
class KeyValueProperty(TargetProperty[str]):
    key: str

    @staticmethod
    def from_config(values: dict):
        return KeyValueProperty(
            key=values["key"],
            pr=values.get("pr"),
            test=values.get("test"),
            acceptance=values.get("acceptance"),
            production=values.get("production"),
            all=values.get("all"),
        )


@dataclass(frozen=True)
class KeyValueRef:
    key: str
    value_from: dict

    @staticmethod
    def from_config(values: dict):
        key = values["key"]
        value_from = values["valueFrom"]

        return KeyValueRef(
            key=key,
            value_from=value_from,
        )


@dataclass(frozen=True)
class EnvCredential:
    key: str
    secret_id: str

    @staticmethod
    def from_config(values: dict):
        key = values.get("key")
        secret_id = values.get("id")
        if not key or not secret_id:
            raise KeyError("Credential must have a key and id set.")
        return EnvCredential(key, secret_id)


@dataclass(frozen=True)
class StageSpecificProperty(Generic[T]):
    stages: dict[str, Optional[T]]

    def for_stage(self, stage: str) -> Optional[T]:
        if stage not in self.stages.keys():
            return None
        return self.stages[stage]


@dataclass(frozen=True)
class Stages(StageSpecificProperty[str]):
    def all(self) -> dict[str, Optional[str]]:
        return self.stages

    @staticmethod
    def from_config(values: dict):
        return Stages(values)


@dataclass(frozen=True)
class Dependencies(StageSpecificProperty[set[str]]):
    def set_for_stage(self, stage: str) -> set[str]:
        deps_for_stage = self.for_stage(stage)
        return deps_for_stage if deps_for_stage else set()

    def all(self) -> dict[str, set[str]]:
        return {key: self.set_for_stage(key) for key in self.stages.keys()}

    @staticmethod
    def from_config(values: dict):
        return Dependencies(values)


@dataclass(frozen=True)
class Env:
    @staticmethod
    def from_config(values: list[dict]):
        return list(map(KeyValueProperty.from_config, values))


@dataclass(frozen=True)
class Properties:
    env: list[KeyValueProperty]
    sealed_secret: list[KeyValueProperty]
    kubernetes: list[KeyValueRef]

    @staticmethod
    def from_config(values: dict[Any, Any]):
        return Properties(
            env=list(map(KeyValueProperty.from_config, values.get("env", []))),
            sealed_secret=list(
                map(KeyValueProperty.from_config, values.get("sealedSecret", []))
            ),
            kubernetes=list(map(KeyValueRef.from_config, values.get("kubernetes", []))),
        )


@dataclass(frozen=True)
class Probe:
    path: TargetProperty[str]
    values: dict

    @staticmethod
    def from_config(values: dict):
        if not values:
            return None
        return Probe(path=TargetProperty.from_config(values["path"]), values=values)


@dataclass(frozen=True)
class Alert:
    name: str
    expr: str
    for_duration: str
    description: str
    severity: str

    @staticmethod
    def from_config(values: dict):
        name = values.get("name")
        expr = values.get("expr")
        for_duration = values.get("forDuration")
        description = values.get("description")
        severity = values.get("severity")
        if not name or not expr or not for_duration or not description or not severity:
            raise KeyError(
                "Alerts must have a name, expr, forDuration, description and severity set."
            )
        return Alert(name, expr, for_duration, description, severity)


@dataclass(frozen=True)
class Metrics:
    path: str
    port: Optional[str]
    enabled: bool
    alerts: list[Alert]

    @staticmethod
    def from_config(values: dict):
        if not values:
            return None
        return Metrics(
            path=values.get("path", "/metrics"),
            port=values.get("port", None),
            enabled=values.get("enabled", False),
            alerts=[Alert.from_config(v) for v in values.get("alerts", [])],
        )


@dataclass(frozen=True)
class ResourceSpecification:
    cpus: Optional[TargetProperty[float]]
    mem: Optional[TargetProperty[int]]
    disk: Optional[TargetProperty[int]]

    @staticmethod
    def from_config(values: dict):
        return ResourceSpecification(
            cpus=TargetProperty.from_config(values.get("cpus", {})),
            mem=TargetProperty.from_config(values.get("mem", {})),
            disk=TargetProperty.from_config(values.get("disk", {})),
        )


@dataclass(frozen=True)
class Resources:
    instances: Optional[TargetProperty[int]]
    limit: Optional[ResourceSpecification]
    request: Optional[ResourceSpecification]

    @staticmethod
    def from_config(values: dict):
        return Resources(
            instances=TargetProperty.from_config(values.get("instances", {})),
            limit=ResourceSpecification.from_config(values.get("limit", {})),
            request=ResourceSpecification.from_config(values.get("request", {})),
        )


@dataclass(frozen=True)
class Job:
    cron: TargetProperty[dict]
    job: dict

    @staticmethod
    def from_config(values: dict):
        if not values:
            return None
        return Job(
            cron=TargetProperty.from_config(values.get("cron", {})),
            job=without_keys(values, {"cron"}),
        )


@dataclass(frozen=True)
class Kubernetes:
    port_mappings: dict[int, int]
    liveness_probe: Optional[Probe]
    startup_probe: Optional[Probe]
    metrics: Optional[Metrics]
    resources: Resources
    job: Optional[Job]
    image_pull_secrets: dict
    role: Optional[dict]
    command: Optional[TargetProperty[str]]
    args: Optional[TargetProperty[str]]
    labels: Optional[list[KeyValueProperty]]
    deployment_strategy: Optional[dict]

    @staticmethod
    def from_config(values: dict):
        return Kubernetes(
            port_mappings=values.get("portMappings", {}),
            liveness_probe=Probe.from_config(values.get("livenessProbe", {})),
            startup_probe=Probe.from_config(values.get("startupProbe", {})),
            metrics=Metrics.from_config(values.get("metrics", {})),
            resources=Resources.from_config(values.get("resources", {})),
            job=Job.from_config(values.get("job", {})),
            image_pull_secrets=values.get("imagePullSecrets", {}),
            role=values.get("role"),
            command=TargetProperty.from_config(values.get("command", {})),
            args=TargetProperty.from_config(values.get("args", {})),
            labels=list(map(KeyValueProperty.from_config, values.get("labels", []))),
            deployment_strategy=values.get("deploymentStrategy", {}),
        )


@dataclass(frozen=True)
class KubernetesCommon:
    project_id: TargetProperty[str]
    namespace: TargetProperty[str]

    @staticmethod
    def from_config(values: dict):
        return KubernetesCommon(
            project_id=TargetProperty.from_config(values.get("projectId", {})),
            namespace=TargetProperty.from_config(values.get("namespace", {})),
        )


@dataclass(frozen=True)
class TraefikAdditionalRoute:
    name: str
    middlewares: list[str]
    entrypoints: list[str]

    @staticmethod
    def from_config(values: Optional[dict]):
        if not values:
            return None
        return TraefikAdditionalRoute(
            name=values.get("name", ""),
            middlewares=values.get("middlewares", []),
            entrypoints=values.get("entrypoints", []),
        )


@dataclass(frozen=True)
class TraefikHost:
    host: TargetProperty[str]
    service_port: Optional[int]
    has_swagger: bool
    tls: Optional[TargetProperty[str]]
    whitelists: TargetProperty[list[str]]
    priority: Optional[TargetProperty[int]]
    insecure: bool
    additional_route: Optional[str]
    syntax: Optional[TargetProperty[str]]

    @staticmethod
    def from_config(values: dict):
        return TraefikHost(
            host=TargetProperty.from_config(values.get("host", {})),
            service_port=values.get("servicePort"),
            has_swagger=values.get("hasSwagger", True),
            tls=TargetProperty.from_config(values.get("tls", {})),
            whitelists=TargetProperty.from_config(values.get("whitelists", {})),
            priority=TargetProperty.from_config(values.get("priority", {})),
            insecure=values.get("insecure", False),
            additional_route=values.get("additionalRoute", None),
            syntax=TargetProperty.from_config(values.get("syntax", {})),
        )


@dataclass
class DagsterSecret:
    name: str

    @staticmethod
    def from_config(values: dict):
        return DagsterSecret(name=values.get("name", ""))


@dataclass(frozen=True)
class Dagster:
    repo: str
    secrets: List[DagsterSecret]

    @staticmethod
    def from_config(values: dict):
        return Dagster(
            repo=values.get("repo", ""),
            secrets=[DagsterSecret.from_config(v) for v in values.get("secrets", [])],
        )


@dataclass(frozen=True)
class Traefik:
    hosts: list[TraefikHost]
    ingress_routes: Optional[TargetProperty[dict]]
    middlewares: Optional[TargetProperty[list[dict]]]

    @staticmethod
    def from_config(values: dict):
        hosts = values.get("hosts")
        return Traefik(
            hosts=(list(map(TraefikHost.from_config, hosts) if hosts else [])),
            ingress_routes=TargetProperty.from_config(values.get("ingressRoutes", {})),
            middlewares=TargetProperty.from_config(values.get("middlewares", {})),
        )


@dataclass(frozen=True)
class Docker:
    host_name: str

    @staticmethod
    def from_config(values: dict):
        return Docker(host_name=values["hostName"])


@dataclass(frozen=True)
class BuildArgs:
    plain: list[KeyValueProperty]
    credentials: list[EnvCredential]

    @staticmethod
    def from_config(values: dict):
        return BuildArgs(
            plain=list(map(KeyValueProperty.from_config, values.get("plain", []))),
            credentials=list(
                map(EnvCredential.from_config, values.get("credentials", []))
            ),
        )


@dataclass(frozen=True)
class Build:
    args: BuildArgs

    @staticmethod
    def from_config(values: dict):
        return Build(args=BuildArgs.from_config(values.get("args", {})))


@dataclass(frozen=True)
class Deployment:
<<<<<<< HEAD
    name: str
    deploy_step: str
    cluster: Optional[TargetProperty[str]]
=======
    namespace: Optional[str]
>>>>>>> 746d79c1
    properties: Optional[Properties]
    _kubernetes: Optional[Kubernetes]
    traefik: Optional[Traefik]

    @staticmethod
    def from_config(values: dict):
        props = values.get("properties")
        kubernetes = values.get("kubernetes")
        traefik = values.get("traefik")

        return Deployment(
<<<<<<< HEAD
            name=values["name"],
            deploy_step=values["deployStep"],
            cluster=TargetProperty.from_config(cluster) if cluster else None,
=======
            namespace=values.get("namespace"),
>>>>>>> 746d79c1
            properties=Properties.from_config(props) if props else None,
            _kubernetes=Kubernetes.from_config(kubernetes) if kubernetes else None,
            traefik=Traefik.from_config(traefik) if traefik else None,
        )

    def has_kubernetes(self) -> bool:
        return self._kubernetes is not None

    @property
    def kubernetes(self) -> Kubernetes:
        if not self._kubernetes:
            raise KeyError(
                f"Deployment '{self.name}' does not have kubernetes configuration"
            )

        return self._kubernetes


@dataclass(frozen=True)
class ProjectName:
    name: str
    namespace: Optional[str]


@dataclass(frozen=True)
class Project:
    name: str
    description: str
    path: str
    pipeline: Optional[str]
    stages: Stages
    maintainer: list[str]
    docker: Optional[Docker]
    build: Optional[Build]
    deployments: list[Deployment]
    dependencies: Optional[Dependencies]
    kubernetes: Optional[KubernetesCommon]
    _dagster: Optional[Dagster]

    def __lt__(self, other):
        return self.path < other.path

    def __eq__(self, other):
        return self.path == other.path

    def __hash__(self):
        return hash(self.path)

    def namespace(self, target: Target) -> str:
        return (
            self.kubernetes.namespace.get_value(target)
            if self.kubernetes
            else self.name
        )

    def to_name(self, target: Target) -> ProjectName:
        return ProjectName(
            name=self.name,
            namespace=self.namespace(target),
        )

    @property
    def dagster(self) -> Dagster:
        if self._dagster is None:
            raise KeyError(f"Project '{self.name}' does not have dagster configuration")
        return self._dagster

    @staticmethod
    def project_yaml_file_name() -> str:
        return "project.yml"

    @staticmethod
    def project_overrides_yaml_file_pattern() -> str:
        return "project-override-*.yml"

    @staticmethod
    def traefik_yaml_file_name(service_name: str) -> str:
        return f"{service_name}-traefik.yml"

    @property
    def root_path(self) -> Path:
        return Path(self.path).parent.parent

    @property
    def deployment_path(self) -> Path:
        return Path(self.path).parent

    @property
    def target_path(self) -> Path:
        return self.deployment_path / RUN_ARTIFACTS_FOLDER

    @property
    def test_containers_path(self) -> Path:
        return self.deployment_path / "docker-compose-test.yml"

    @property
    def test_report_path(self) -> Path:
        return Path(self.root_path) / "target/test-reports"

    @staticmethod
    def from_config(values: dict, project_path: Path):
        docker_config = values.get("docker")
        stages = Stages.from_config(values.get("stages", {}))
        deployment = values.get("deployment", {})
        if deployment:
            deployment["name"] = values["name"]
            deployment["deployStep"] = stages.for_stage(deploy.STAGE_NAME)
            deployment_list = [deployment]
        else:
            deployment_list = values.get("deployments", [])
        deployments = [
            Deployment.from_config(deployment) for deployment in deployment_list
        ]
        dependencies = values.get("dependencies")
        dagster = values.get("dagster")
        return Project(
            name=values["name"],
            description=values["description"],
            path=str(project_path),
            pipeline=values.get("pipeline"),
            stages=stages,
            maintainer=values.get("maintainer", []),
            docker=Docker.from_config(docker_config) if docker_config else None,
            build=Build.from_config(values.get("build", {})),
            deployments=deployments,
            dependencies=(
                Dependencies.from_config(dependencies) if dependencies else None
            ),
            _dagster=Dagster.from_config(dagster) if dagster else None,
            kubernetes=KubernetesCommon.from_config(values.get("kubernetes", {})),
        )


def validate_project(yaml_values: dict) -> dict:
    """
    :type yaml_values: the yaml dictionary to validate
    :return: the validated schema
    :raises `jsonschema.exceptions.ValidationError` when validation fails
    """
    template = pkgutil.get_data(__name__, "schema/project.schema.yml")
    if not template:
        raise ValueError("Schema project.schema.yml not found in package")
    validate(yaml_values, template.decode("utf-8"))

    return yaml_values


def load_possible_parent(
    full_path: Path,
    loader: YAML,
) -> Optional[dict]:
    parent_project_path = full_path.parent / Project.project_yaml_file_name()
    if (
        str(full_path).endswith(Project.project_yaml_file_name())
        or not parent_project_path.exists()
    ):
        return None
    with open(parent_project_path, encoding="utf-8") as file:
        return loader.load(file)


def load_traefik_config(traefik_path: Path, loader: YAML) -> Optional[dict]:
    if not traefik_path.exists():
        return None

    with open(traefik_path, encoding="utf-8") as file:
        return loader.load(file)


def load_project(
    project_path: Path,
    validate_project_yaml: bool,
    log: bool = True,
) -> Project:
    """
    Load a `project.yml` to `Project` data class
    :param project_path: path to the `project.yml`
    :param validate_project_yaml: indicates whether the schema should be validated
    :param log: indicates whether problems should be logged as warning
    :return: `Project` data class
    """
    log_level = logging.WARNING if log else logging.DEBUG
    with open(project_path, encoding="utf-8") as file:
        try:
            start = time.time()
            loader: YAML = YAML()
            yaml_values: dict = loader.load(file)
            parent_yaml_values: Optional[dict] = load_possible_parent(
                project_path, loader
            )
            yaml_values = merge_dicts(yaml_values, parent_yaml_values, True)
            traefik_config = load_traefik_config(
                project_path.parent
                / Project.traefik_yaml_file_name(yaml_values["name"]),
                loader,
            )
            if traefik_config:
                yaml_values["deployment"]["traefik"] = traefik_config["traefik"]
            if validate_project_yaml:
                validate_project(yaml_values)
            project = Project.from_config(yaml_values, project_path)
            logging.debug(
                f"Loaded project {project.path} in {(time.time() - start) * 1000} ms"
            )
            return project
        except jsonschema.exceptions.ValidationError as exc:
            logging.log(
                log_level, f"{project_path} does not comply with schema: {exc.message}"
            )
            raise
        except TypeError:
            traceback.print_exc()
            logging.log(log_level, "Type error", exc_info=True)
            raise
        except Exception:
            logging.log(log_level, f"Failed to load {project_path}", exc_info=True)
            raise


def merge_dicts(
    yaml_values: dict, parent_yaml_values: Optional[dict], root_level=False
) -> dict:
    """
    Merge yml values and possible parent yaml values. YML values take precedence over parent values.
    stages are not merged, but overridden.
    :param root_level: The current level is the root level, false for nested levels
    :param yaml_values: the original yml values
    :param parent_yaml_values: the possible parent, if None, the original values are returned
    :return: the merged values.
    """
    if parent_yaml_values is None:
        return yaml_values
    merged = parent_yaml_values.copy()
    for key, value in yaml_values.items():
        # ignore all keys that are not allowed to be overridden
        if root_level and key not in ("stages", "deployment", "name", "description"):
            continue
        # overriden project does not inherit stages
        if root_level and key == "stages":
            merged[key] = value
        elif (
            key in merged and isinstance(merged[key], dict) and isinstance(value, dict)
        ):
            merged[key] = merge_dicts(merged[key], value)
        else:
            merged[key] = value
    return merged<|MERGE_RESOLUTION|>--- conflicted
+++ resolved
@@ -472,13 +472,8 @@
 
 @dataclass(frozen=True)
 class Deployment:
-<<<<<<< HEAD
     name: str
     deploy_step: str
-    cluster: Optional[TargetProperty[str]]
-=======
-    namespace: Optional[str]
->>>>>>> 746d79c1
     properties: Optional[Properties]
     _kubernetes: Optional[Kubernetes]
     traefik: Optional[Traefik]
@@ -490,13 +485,8 @@
         traefik = values.get("traefik")
 
         return Deployment(
-<<<<<<< HEAD
             name=values["name"],
             deploy_step=values["deployStep"],
-            cluster=TargetProperty.from_config(cluster) if cluster else None,
-=======
-            namespace=values.get("namespace"),
->>>>>>> 746d79c1
             properties=Properties.from_config(props) if props else None,
             _kubernetes=Kubernetes.from_config(kubernetes) if kubernetes else None,
             traefik=Traefik.from_config(traefik) if traefik else None,
