--- conflicted
+++ resolved
@@ -545,17 +545,12 @@
         return "project-override-*.yml"
 
     @staticmethod
-<<<<<<< HEAD
     def project_overrides_yaml_file_pattern():
         return re.compile("^project-override-.+.yml$")
 
     @staticmethod
-    def traefik_yaml_file_name(service_name: str) -> str:
-        return f"{service_name}-traefik.yml"
-=======
     def traefik_yaml_file_name(deployment_name: str) -> str:
         return f"{deployment_name}-traefik.yml"
->>>>>>> 9bce2c9a
 
     @staticmethod
     def traefik_yaml_file_glob_pattern() -> str:
