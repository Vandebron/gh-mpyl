--- conflicted
+++ resolved
@@ -20,109 +20,7 @@
         return {file for file, s in self._files_touched.items() if s in status}
 
     @staticmethod
-<<<<<<< HEAD
-    def from_diff(sha: str, diff: set[str]):
-        changes = {}
-        for line in diff:
-            parts = line.split("\t")
-            if len(parts) == 2:
-                changes[parts[1]] = parts[0]
-            elif len(parts) == 3 and parts[0].startswith("R"):
-                changes[parts[2]] = "R"
-            else:
-                logging.warning(f"Skipping unparseable diff output line {line}")
-
-        return Changeset(sha, changes)
-
-    @staticmethod
-    def empty(sha: str):
-        return Changeset(sha=sha, _files_touched={})
-
-
-@dataclass(frozen=True)
-class RepoCredentials:
-    name: str
-    url: str
-    ssh_url: str
-    user_name: str
-    email: str
-    password: str
-
-    @property
-    def to_url_with_credentials(self):
-        parsed = urlparse(self.url)
-
-        repo = f"{parsed.netloc}{parsed.path}"
-        if not self.user_name:
-            return f"{parsed.scheme}://{repo}"
-
-        return f"{parsed.scheme}://{self.user_name or ''}{f':{self.password}' if self.password else ''}@{repo}"
-
-    @staticmethod
-    def from_config(config: dict):
-        url = config["url"]
-        ssh_url = f"{url.replace('https://', 'git@').replace('.com/', '.com:')}"
-        return RepoCredentials(
-            name=url.removeprefix("https://github.com/").removesuffix(".git"),
-            url=url,
-            ssh_url=ssh_url,
-            user_name=config["userName"],
-            email=config["email"],
-            password=config["password"],
-        )
-
-
-@dataclass(frozen=True)
-class RepoConfig:
-    main_branch: str
-    ignore_patterns: list[str]
-    project_sub_folder: str
-    repo_credentials: RepoCredentials
-
-    @staticmethod
-    def from_config(config: dict):
-        git_config = config["vcs"]["git"]
-        return RepoConfig.from_git_config(git_config=git_config)
-
-    @staticmethod
-    def from_git_config(git_config: dict):
-        maybe_remote_config = git_config.get("remote", {})
-        return RepoConfig(
-            main_branch=git_config["mainBranch"],
-            ignore_patterns=git_config.get("ignorePatterns", []),
-            project_sub_folder=git_config.get("projectSubFolder", "deployment"),
-            repo_credentials=(
-                RepoCredentials.from_config(maybe_remote_config)
-                if maybe_remote_config
-                else None
-            ),
-        )
-
-
-class Repository:
-    def __init__(self, config: RepoConfig, repo: Union[Repo, None] = None):
-        self.config = config
-        self._repo = repo or Repo(path=Path(""))
-
-    def __enter__(self):
-        return self
-
-    def __exit__(self, exc_type, exc_val, exc_tb):
-        self._repo.close()
-        if exc_val:
-            raise exc_val
-        return self
-
-    @property
-    def root_dir(self) -> Path:
-        return Path(self._repo.git_dir).parent
-
-    def changes_from_file(
-        self, logger: logging.Logger, changed_files_path: str
-    ) -> Changeset:
-=======
     def from_file(logger: logging.Logger, sha: str, changed_files_path: str):
->>>>>>> 4cab7ebb
         with open(changed_files_path, encoding="utf-8") as file:
             logger.debug(
                 f"Creating Changeset based on changed files in {changed_files_path}"
