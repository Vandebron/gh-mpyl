import json
import logging
from dataclasses import dataclass
from pathlib import Path
from typing import Optional

from ...project import Project


@dataclass(frozen=True)
class Changeset:
    sha: str
    """Git hash for this revision"""
    _files_touched: dict[str, str]

    def files_touched(self, status: Optional[set[str]] = None):
        if not status or len(status) == 0:
            return set(self._files_touched.keys())

        return {file for file, s in self._files_touched.items() if s in status}

    @staticmethod
    def from_file(logger: logging.Logger, sha: str, changed_files_path: str):
        with open(changed_files_path, encoding="utf-8") as file:
            logger.debug(f"Creating Changeset based on changed files in {changed_files_path}")
            changed_files = json.load(file)
            return Changeset(sha=sha, _files_touched=changed_files)

    @staticmethod
    def from_diff(sha: str, diff: set[str]):
        changes = {}
        for line in diff:
            parts = line.split("\t")
            if len(parts) == 2:
                changes[parts[1]] = parts[0]
            elif len(parts) == 3 and parts[0].startswith("R"):
                changes[parts[2]] = "R"
            else:
                logging.warning(f"Skipping unparseable diff output line {line}")

        return Changeset(sha, changes)

    @staticmethod
    def empty(sha: str):
        return Changeset(sha=sha, _files_touched={})


@dataclass(frozen=True)
<<<<<<< HEAD
class Repository:
    path: Path = Path("")
=======
class RepoCredentials:
    name: str
    url: str
    ssh_url: str
    user_name: str
    email: str
    password: str

    @property
    def to_url_with_credentials(self):
        parsed = urlparse(self.url)

        repo = f"{parsed.netloc}{parsed.path}"
        if not self.user_name:
            return f"{parsed.scheme}://{repo}"

        return f"{parsed.scheme}://{self.user_name or ''}{f':{self.password}' if self.password else ''}@{repo}"

    @staticmethod
    def from_config(config: dict):
        url = config["url"]
        ssh_url = f"{url.replace('https://', 'git@').replace('.com/', '.com:')}"
        return RepoCredentials(
            name=url.removeprefix("https://github.com/").removesuffix(".git"),
            url=url,
            ssh_url=ssh_url,
            user_name=config["userName"],
            email=config["email"],
            password=config["password"],
        )


@dataclass(frozen=True)
class RepoConfig:
    main_branch: str
    ignore_patterns: list[str]
    project_sub_folder: str
    repo_credentials: RepoCredentials

    @staticmethod
    def from_config(config: dict):
        git_config = config["vcs"]["git"]
        return RepoConfig.from_git_config(git_config=git_config)

    @staticmethod
    def from_git_config(git_config: dict):
        maybe_remote_config = git_config.get("remote", {})
        return RepoConfig(
            main_branch=git_config["mainBranch"],
            ignore_patterns=git_config.get("ignorePatterns", []),
            project_sub_folder=git_config.get("projectSubFolder", "deployment"),
            repo_credentials=(
                RepoCredentials.from_config(maybe_remote_config)
                if maybe_remote_config
                else None
            ),
        )


class Repository:
    def __init__(self, config: RepoConfig, repo: Union[Repo, None] = None):
        self.config = config
        self._repo = repo or Repo(path=Git().rev_parse("--show-toplevel"))

    def __enter__(self):
        return self

    def __exit__(self, exc_type, exc_val, exc_tb):
        self._repo.close()
        if exc_val:
            raise exc_val
        return self

    @property
    def root_dir(self) -> Path:
        return Path(self._repo.git_dir).parent

    def changes_from_file(
        self, logger: logging.Logger, changed_files_path: str
    ) -> Changeset:
        with open(changed_files_path, encoding="utf-8") as file:
            logger.debug(
                f"Creating Changeset based on changed files in {changed_files_path}"
            )
            changed_files = json.load(file)
            return Changeset(
                sha=self._repo.head.commit.hexsha,
                _files_touched=changed_files,
            )
>>>>>>> 7667be9d

    def find_projects(self, folder_pattern: str = "") -> list[str]:
        # FIXME replace repo.git.ls_files with a filesystem path traversal
        return []
        # """
        # returns a set of all project.yml files
        # :param folder_pattern: project paths are filtered on this pattern
        # """
        # folder = f"*{folder_pattern}*/{self.config.project_sub_folder}"
        # projects_pattern = f"{folder}/{Project.project_yaml_file_name()}"
        # overrides_pattern = f"{folder}/{Project.project_overrides_yaml_file_pattern()}"
        #
        # def files(pattern: str):
        #     return set(self._repo.git.ls_files(pattern).splitlines())
        #
        # def deleted(pattern: str):
        #     return set(self._repo.git.ls_files("-d", pattern).splitlines())
        #
        # projects = files(projects_pattern) | files(overrides_pattern)
        # deleted = deleted(projects_pattern) | deleted(overrides_pattern)
        #
        # return sorted(projects - deleted)<|MERGE_RESOLUTION|>--- conflicted
+++ resolved
@@ -46,100 +46,8 @@
 
 
 @dataclass(frozen=True)
-<<<<<<< HEAD
 class Repository:
     path: Path = Path("")
-=======
-class RepoCredentials:
-    name: str
-    url: str
-    ssh_url: str
-    user_name: str
-    email: str
-    password: str
-
-    @property
-    def to_url_with_credentials(self):
-        parsed = urlparse(self.url)
-
-        repo = f"{parsed.netloc}{parsed.path}"
-        if not self.user_name:
-            return f"{parsed.scheme}://{repo}"
-
-        return f"{parsed.scheme}://{self.user_name or ''}{f':{self.password}' if self.password else ''}@{repo}"
-
-    @staticmethod
-    def from_config(config: dict):
-        url = config["url"]
-        ssh_url = f"{url.replace('https://', 'git@').replace('.com/', '.com:')}"
-        return RepoCredentials(
-            name=url.removeprefix("https://github.com/").removesuffix(".git"),
-            url=url,
-            ssh_url=ssh_url,
-            user_name=config["userName"],
-            email=config["email"],
-            password=config["password"],
-        )
-
-
-@dataclass(frozen=True)
-class RepoConfig:
-    main_branch: str
-    ignore_patterns: list[str]
-    project_sub_folder: str
-    repo_credentials: RepoCredentials
-
-    @staticmethod
-    def from_config(config: dict):
-        git_config = config["vcs"]["git"]
-        return RepoConfig.from_git_config(git_config=git_config)
-
-    @staticmethod
-    def from_git_config(git_config: dict):
-        maybe_remote_config = git_config.get("remote", {})
-        return RepoConfig(
-            main_branch=git_config["mainBranch"],
-            ignore_patterns=git_config.get("ignorePatterns", []),
-            project_sub_folder=git_config.get("projectSubFolder", "deployment"),
-            repo_credentials=(
-                RepoCredentials.from_config(maybe_remote_config)
-                if maybe_remote_config
-                else None
-            ),
-        )
-
-
-class Repository:
-    def __init__(self, config: RepoConfig, repo: Union[Repo, None] = None):
-        self.config = config
-        self._repo = repo or Repo(path=Git().rev_parse("--show-toplevel"))
-
-    def __enter__(self):
-        return self
-
-    def __exit__(self, exc_type, exc_val, exc_tb):
-        self._repo.close()
-        if exc_val:
-            raise exc_val
-        return self
-
-    @property
-    def root_dir(self) -> Path:
-        return Path(self._repo.git_dir).parent
-
-    def changes_from_file(
-        self, logger: logging.Logger, changed_files_path: str
-    ) -> Changeset:
-        with open(changed_files_path, encoding="utf-8") as file:
-            logger.debug(
-                f"Creating Changeset based on changed files in {changed_files_path}"
-            )
-            changed_files = json.load(file)
-            return Changeset(
-                sha=self._repo.head.commit.hexsha,
-                _files_touched=changed_files,
-            )
->>>>>>> 7667be9d
 
     def find_projects(self, folder_pattern: str = "") -> list[str]:
         # FIXME replace repo.git.ls_files with a filesystem path traversal
