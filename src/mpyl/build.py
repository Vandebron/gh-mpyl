--- conflicted
+++ resolved
@@ -5,14 +5,8 @@
 from .run_plan import RunPlan
 from .steps import deploy
 from .steps.collection import StepsCollection
-<<<<<<< HEAD
-from .steps.executor import ExecutionException, Executor
-from .steps.execution_result import ExecutionResult
+from .steps.executor import ExecutionException, ExecutionResult, Executor
 from .steps.models import RunProperties
-=======
-from .steps.executor import ExecutionException, Executor, ExecutionResult
-from .steps.models import RunProperties, ConsoleProperties
->>>>>>> a6791799
 from .steps.output import Output
 from .steps.run import RunResult
 
@@ -20,56 +14,6 @@
 
 
 def run_deploy_stage(
-<<<<<<< HEAD
-=======
-    console_properties: ConsoleProperties,
-    run_properties: RunProperties,
-    project_name_to_run: str,
-) -> RunResult:
-    # why does this create another Console when we already have one created in cli/build.py ?
-    console = Console(
-        markup=False,
-        width=console_properties.width,
-        no_color=False,
-        log_path=False,
-        color_system="256",
-    )
-    logging.raiseExceptions = False
-    log_level = console_properties.log_level
-    logging.basicConfig(
-        level=log_level,
-        format=FORMAT,
-        datefmt="[%X]",
-        handlers=[RichHandler(markup=False, console=console, show_path=False)],
-    )
-    print(f"Log level is set to {log_level}")
-    logger = logging.getLogger("mpyl")
-    start_time = time.time()
-    try:
-        run_plan = RunPlan.load_from_pickle_file()
-        console.print(Markdown(run_plan.to_markdown()))
-
-        run_result = _run_deploy_stage(
-            logger=logger,
-            console=console,
-            run_properties=run_properties,
-            run_plan=run_plan,
-            project_name_to_run=project_name_to_run,
-        )
-
-        console.log(
-            f"Completed in {datetime.timedelta(seconds=time.time() - start_time)}"
-        )
-        console.print(Markdown(run_result.to_markdown()))
-        return run_result
-    except Exception as exc:
-        console.log(f"Unexpected exception: {exc}")
-        console.print_exception()
-        raise exc
-
-
-def _run_deploy_stage(
->>>>>>> a6791799
     logger: logging.Logger,
     run_properties: RunProperties,
     run_plan: RunPlan,
