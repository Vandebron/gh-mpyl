""" Discovery of projects that are relevant to a specific `mpyl.stage.Stage` . Determine which of the
discovered projects have been invalidated due to changes in the source code since the last build of the project's
output artifact."""

import hashlib
import logging
import os
import pickle
from dataclasses import dataclass
from pathlib import Path
from typing import Optional

from ..constants import BUILD_ARTIFACTS_FOLDER
from ..project import Project
from ..project import Stage
from ..project_execution import ProjectExecution
from ..run_plan import RunPlan
from ..steps import deploy
from ..steps.collection import StepsCollection
from ..steps.models import Output, ArtifactType
from ..utilities.repo import Changeset, Repository


@dataclass(frozen=True)
class DeploySet:
    all_projects: set[Project]
    projects_to_deploy: set[Project]


def file_belongs_to_project(
    logger: logging.Logger, project: Project, path: str
) -> bool:
    startswith: bool = path.startswith(project.root_path)
    if startswith:
        logger.debug(
            f"Project {project.name}: {path} touched project root {project.root_path}"
        )
    return startswith


def is_dependency_modified(
    logger: logging.Logger,
    project: Project,
    stage: str,
    path: str,
    steps: Optional[StepsCollection],
) -> bool:
    deps = project.dependencies
    if not deps:
        return False

    touched_stages: set[str] = {
        dep_stage
        for dep_stage, dependencies in deps.all().items()
        if len([d for d in dependencies if path.startswith(d)]) > 0
    }

    if stage in touched_stages:
        logger.debug(
            f"Project {project.name}: {path} touched one of the dependencies for stage {stage}"
        )
        return True

    step_name = project.stages.for_stage(stage)
    if step_name is None or steps is None:
        logger.debug(
            f"Project {project.name}: the step for stage {stage} is not defined or not found"
        )
        return False

    executor = steps.get_executor(Stage(stage, "icon"), step_name)
    if executor is None:
        logger.debug(f"Project {project.name}: no executor found for stage {stage}")
        return False

    required_artifact = executor.required_artifact
    if required_artifact != ArtifactType.NONE:
        producing_stage = steps.get_stage_for_producing_artifact(
            project, required_artifact
        )
        if producing_stage is not None and producing_stage in touched_stages:
            logger.debug(
                f"Project {project.name}: producing stage {producing_stage} for required artifact {required_artifact} "
                f"is touched"
            )
            return True

    return False


def is_project_cached_for_stage(
    logger: logging.Logger,
    project: str,
    stage: str,
    output: Optional[Output],
    cache_key: str,
) -> bool:
    cached = False

    if stage == deploy.STAGE_NAME:
        logger.debug(
            f"Project {project} will execute stage {stage} again because this stage is never cached"
        )
    elif output is None:
        logger.debug(
            f"Project {project} will execute stage {stage} again because there is no previous run"
        )
    elif not output.success:
        logger.debug(
            f"Project {project} will execute stage {stage} again because the previous run was not successful"
        )
    elif output.produced_artifact is None:
        logger.debug(
            f"Project {project} will execute stage {stage} again because there was no artifact in the previous run"
        )
    elif not output.produced_artifact.hash:
        logger.debug(
            f"Project {project} will execute stage {stage} again because there is no cache key in the previous run"
        )
    elif output.produced_artifact.hash != cache_key:
        logger.debug(
            f"Project {project} will execute stage {stage} again because its content changed since the previous run"
        )
        logger.debug(
            f"Hash of contents for previous run: {output.produced_artifact.hash}"
        )
        logger.debug(f"Hash of contents for current run:  {cache_key}")
    else:
        logger.debug(
            f"Project {project} will skip stage {stage} because its content did not change since the previous run"
        )
        logger.debug(f"Hash of contents for current run: {cache_key}")
        cached = True

    return cached


def hashed_changes(files: set[str]) -> str:
    sha256 = hashlib.sha256()

    for changed_file in sorted(files):
        with open(changed_file, "rb") as file:
            while True:
                data = file.read(65536)
                if not data:
                    break
                sha256.update(data)

    return sha256.hexdigest()


def _to_project_execution(
    logger: logging.Logger,
    project: Project,
    stage: str,
    changeset: Changeset,
    steps: Optional[StepsCollection],
) -> Optional[ProjectExecution]:
    if project.stages.for_stage(stage) is None:
        return None

    is_any_dependency_modified = any(
        is_dependency_modified(logger, project, stage, changed_file, steps)
        for changed_file in changeset.files_touched()
    )
    is_project_modified = any(
        file_belongs_to_project(logger, project, changed_file)
        for changed_file in changeset.files_touched()
    )

    if is_project_modified:
        files_to_hash = set(
            filter(
                lambda changed_file: file_belongs_to_project(
                    logger, project, changed_file
                ),
                changeset.files_touched(status={"A", "M", "R"}),
            )
        )

        if len(files_to_hash) == 0:
            cache_key = changeset.sha
            logger.debug(
                f"Project {project.name}: using git revision as cache key: {cache_key}"
            )
        else:
            cache_key = hashed_changes(files=files_to_hash)
            logger.debug(
                f"Project {project.name}: using hash of modified files as cache key: {cache_key}"
            )

    elif is_any_dependency_modified:
        cache_key = changeset.sha
        logger.debug(
            f"Project {project.name}: using git revision as cache key: {cache_key}"
        )
    else:
        return None

    return ProjectExecution(
        project=project,
        cache_key=cache_key,
        cached=is_project_cached_for_stage(
            logger=logger,
            project=project.name,
            stage=stage,
            output=Output.try_read(project.target_path, stage),
            cache_key=cache_key,
        ),
    )


def find_projects_to_execute(
    logger: logging.Logger,
    all_projects: set[Project],
    stage: str,
    changeset: Changeset,
    steps: Optional[StepsCollection],
) -> set[ProjectExecution]:
    maybe_execution_projects = set(
        map(
            lambda project: _to_project_execution(
                logger, project, stage, changeset, steps
            ),
            all_projects,
        )
    )
    return {
        project_execution
        for project_execution in maybe_execution_projects
        if project_execution is not None
    }


def create_run_plan(  # pylint: disable=too-many-arguments, too-many-locals
    logger: logging.Logger,
    repository: Repository,
    all_projects: set[Project],
    all_stages: list[Stage],
    build_all: bool,
    local: bool,
    tag: Optional[str] = None,
    selected_stage: Optional[str] = None,
    selected_projects: Optional[str] = None,
    sequential: Optional[bool] = False,
) -> RunPlan:
    if selected_projects:
        projects_list = selected_projects.split(",")

    run_plan: RunPlan = RunPlan.empty()

<<<<<<< HEAD
    build_set_file = Path(BUILD_ARTIFACTS_FOLDER) / "build_plan.pickle"
=======
    run_plan_file = Path(BUILD_ARTIFACTS_FOLDER) / "build_plan"
>>>>>>> 4519aecf
    if sequential and not build_all and not selected_projects:
        if not run_plan_file.is_file():
            logger.warning(
                f"Sequential flag is passed, but no previous run plan found: {run_plan_file}"
            )
        else:
            logger.info(f"Loading existing run plan: {run_plan_file}")
            return _load_existing_run_plan(
                run_plan_file=run_plan_file, selected_stage=selected_stage
            )

    elif run_plan_file.is_file():
        logger.info(f"Deleting previous run plan file: {run_plan_file}")
        run_plan_file.unlink()

    logger.info("Discovering run plan...")
    for stage in all_stages:
        if selected_stage and selected_stage != stage.name:
            continue

        if build_all or selected_projects:
            if selected_projects:
                all_projects = set(
                    filter(lambda p: p.name in projects_list, all_projects)
                )
            projects = for_stage(all_projects, stage)
            project_executions = {ProjectExecution.always_run(p) for p in projects}
        else:
            steps = StepsCollection(logger=logging.getLogger())
            changes_in_branch = (
                _get_changes(repository, local, tag)
                if not selected_projects or build_all
                else []
            )

            project_executions = find_projects_to_execute(
                logger, all_projects, stage.name, changes_in_branch, steps
            )
            logger.debug(
                f"Invalidated projects for stage {stage.name}: {[p.name for p in project_executions]}"
            )

        run_plan.add_stage(stage, project_executions)

    if not selected_stage and not build_all and not selected_projects:
        os.makedirs(os.path.dirname(run_plan_file), exist_ok=True)
        with open(run_plan_file, "wb") as file:
            logger.info(f"Storing run plan in: {run_plan_file}")
            pickle.dump(run_plan, file, pickle.HIGHEST_PROTOCOL)

    return run_plan


def for_stage(projects: set[Project], stage: Stage) -> set[Project]:
    return set(filter(lambda p: p.stages.for_stage(stage.name), projects))


def _get_changes(repo: Repository, local: bool, tag: Optional[str] = None):
    if local:
        return repo.changes_in_branch_including_local()
    if tag:
        return repo.changes_in_tagged_commit(tag)

    return repo.changes_in_branch()


def _load_existing_run_plan(
    run_plan_file: Path, selected_stage: Optional[str]
) -> RunPlan:
    with open(run_plan_file, "rb") as file:
        full_run_plan: RunPlan = pickle.load(file)
        if selected_stage:
            return RunPlan(
                {
                    stage: project_executions
                    for stage, project_executions in full_run_plan.items()
                    if stage.name == selected_stage
                }
            )
        return full_run_plan<|MERGE_RESOLUTION|>--- conflicted
+++ resolved
@@ -249,11 +249,7 @@
 
     run_plan: RunPlan = RunPlan.empty()
 
-<<<<<<< HEAD
-    build_set_file = Path(BUILD_ARTIFACTS_FOLDER) / "build_plan.pickle"
-=======
-    run_plan_file = Path(BUILD_ARTIFACTS_FOLDER) / "build_plan"
->>>>>>> 4519aecf
+    run_plan_file = Path(BUILD_ARTIFACTS_FOLDER) / "build_plan.pickle"
     if sequential and not build_all and not selected_projects:
         if not run_plan_file.is_file():
             logger.warning(
