""" Discovery of projects that are relevant to a specific `mpyl.stage.Stage` . Determine which of the
discovered projects have been invalidated due to changes in the source code since the last build of the project's
output artifact."""

import hashlib
import logging
import os
import pickle
from dataclasses import dataclass
from pathlib import Path
from typing import Optional

from ..constants import RUN_ARTIFACTS_FOLDER
from ..project import Project
from ..project import Stage
from ..project_execution import ProjectExecution
from ..run_plan import RunPlan
from ..steps import deploy
from ..steps.collection import StepsCollection
from ..steps.models import Output, ArtifactType
from ..utilities.repo import Changeset, Repository


@dataclass(frozen=True)
class DeploySet:
    all_projects: set[Project]
    projects_to_deploy: set[Project]


def file_belongs_to_project(project: Project, path: str) -> bool:
    return path.startswith(str(project.root_path) + "/")


def is_file_in_project(logger: logging.Logger, project: Project, path: str) -> bool:
    if file_belongs_to_project(project, path):
        logger.debug(
            f"Project {project.name} added to the run plan because project file was modified: {path}"
        )
        return True
    return False


def is_file_a_dependency(
    logger: logging.Logger,
    project: Project,
    stage: str,
    path: str,
    steps: Optional[StepsCollection],
) -> bool:
    deps = project.dependencies
    if not deps:
        return False

    touched_stages: set[str] = {
        dep_stage
        for dep_stage, dependencies in deps.all().items()
        if len([d for d in dependencies if path.startswith(d)]) > 0
    }

    if stage in touched_stages:
        logger.debug(
            f"Project {project.name} added to the run plan because a {stage} dependency was modified: {path}"
        )
        return True

    step_name = project.stages.for_stage(stage)
    if step_name is None or steps is None:
        logger.debug(
            f"Project {project.name}: the step for stage {stage} is not defined or not found"
        )
        return False

    executor = steps.get_executor(Stage(stage, "icon"), step_name)
    if executor is None:
        logger.debug(f"Project {project.name}: no executor found for stage {stage}")
        return False

    required_artifact = executor.required_artifact
    if required_artifact != ArtifactType.NONE:
        producing_stage = steps.get_stage_for_producing_artifact(
            project, required_artifact
        )
        if producing_stage is not None and producing_stage in touched_stages:
            logger.debug(
                f"Project {project.name} added to the run plan because producing stage {producing_stage} for required "
                f"artifact {required_artifact} is modified"
            )
            return True

    return False


def is_project_cached_for_stage(
    logger: logging.Logger,
    project: str,
    stage: str,
    output: Optional[Output],
    hashed_changes: Optional[str],
) -> bool:
    cached = False

    if stage == deploy.STAGE_NAME:
        logger.debug(
            f"Project {project} will execute stage {stage} because this stage is never cached"
        )
    elif output is None:
        logger.debug(
            f"Project {project} will execute stage {stage} because there is no previous run"
        )
    elif not output.success:
        logger.debug(
            f"Project {project} will execute stage {stage} because the previous run was not successful"
        )
    elif output.produced_artifact is None:
        logger.debug(
            f"Project {project} will execute stage {stage} because there was no artifact in the previous run"
        )
    elif not output.produced_artifact.hash:
        logger.debug(
            f"Project {project} will execute stage {stage} because there are no hashed changes for the previous run"
        )
    elif not hashed_changes:
        logger.debug(
            f"Project {project} will execute stage {stage} because there are no hashed changes for the current run"
        )
    elif output.produced_artifact.hash != hashed_changes:
        logger.debug(
            f"Project {project} will execute stage {stage} because its content changed since the previous run"
        )
        logger.debug(
            f"Hashed changes for the previous run: {output.produced_artifact.hash}"
        )
        logger.debug(f"Hashed changes for the current run:  {hashed_changes}")
    else:
        logger.debug(
            f"Project {project} will skip stage {stage} because its content did not change since the previous run"
        )
        logger.debug(f"Hashed changes for the current run: {hashed_changes}")
        cached = True

    return cached


def _hash_changes_in_project(
    project: Project,
    changeset: Changeset,
) -> Optional[str]:
    files_to_hash = set(
        filter(
            lambda changed_file: file_belongs_to_project(project, changed_file),
            changeset.files_touched(status={"A", "M", "R", "C"}),
        )
    )

    if len(files_to_hash) == 0:
        return None

    sha256 = hashlib.sha256()

    for changed_file in sorted(files_to_hash):
        with open(changed_file, "rb") as file:
            while True:
                data = file.read(65536)
                if not data:
                    break
                sha256.update(data)

    return sha256.hexdigest()


def to_project_executions(
    logger: logging.Logger,
    projects: set[Project],
    stage: str,
    changeset: Changeset,
) -> set[ProjectExecution]:
    def to_project_execution(
        project: Project,
    ) -> ProjectExecution:
        hashed_changes = _hash_changes_in_project(project=project, changeset=changeset)

        return ProjectExecution.create(
            project=project,
            cached=is_project_cached_for_stage(
                logger=logger,
                project=project.name,
                stage=stage,
                output=Output.try_read(project.target_path, stage),
                hashed_changes=hashed_changes,
            ),
            hashed_changes=hashed_changes,
        )

    return set(map(to_project_execution, projects))


def find_projects_to_execute(
    logger: logging.Logger,
    all_projects: set[Project],
    stage: str,
    changeset: Changeset,
    steps: Optional[StepsCollection],
) -> set[ProjectExecution]:
    def build_project_execution(
        project: Project,
    ) -> Optional[ProjectExecution]:
        if project.stages.for_stage(stage) is None:
            return None

        is_any_dependency_modified = any(
            is_file_a_dependency(logger, project, stage, changed_file, steps)
            for changed_file in changeset.files_touched()
        )
        is_project_modified = any(
            is_file_in_project(logger, project, changed_file)
            for changed_file in changeset.files_touched()
        )

        if is_any_dependency_modified:
            logger.debug(
                f"Project {project.name} will execute stage {stage} because (at least) one of its dependencies was "
                f"modified"
            )

            if is_project_modified:
                hashed_changes = _hash_changes_in_project(
                    project=project, changeset=changeset
                )
            else:
                hashed_changes = None

            return ProjectExecution.run(project, hashed_changes)

        if is_project_modified:
            hashed_changes = _hash_changes_in_project(
                project=project, changeset=changeset
            )

            return ProjectExecution.create(
                project=project,
                cached=is_project_cached_for_stage(
                    logger=logger,
                    project=project.name,
                    stage=stage,
                    output=Output.try_read(project.target_path, stage),
                    hashed_changes=hashed_changes,
                ),
                hashed_changes=hashed_changes,
            )

        return None

    return {
        project_execution
        for project_execution in map(build_project_execution, all_projects)
        if project_execution is not None
    }


# pylint: disable=too-many-arguments
def create_run_plan(
    logger: logging.Logger,
    repository: Repository,
    all_projects: set[Project],
    all_stages: list[Stage],
<<<<<<< HEAD
    build_all: bool,
=======
    local: bool,
>>>>>>> ae117c2b
    selected_projects: set[Project],
    tag: Optional[str] = None,
    selected_stage: Optional[Stage] = None,
    changed_files_path: Optional[str] = None,
) -> RunPlan:
    run_plan_file = Path(RUN_ARTIFACTS_FOLDER) / "run_plan.pickle"

    existing_run_plan = _load_existing_run_plan(logger, run_plan_file)
    if existing_run_plan:
        logger.debug(f"Run plan: {existing_run_plan}")
        if selected_stage:
            existing_run_plan = existing_run_plan.select_stage(selected_stage)
            logger.info(f"Selected stage: {selected_stage.name}")
            logger.debug(f"Run plan: {existing_run_plan}")
        if selected_projects:
            existing_run_plan = existing_run_plan.select_projects(selected_projects)
            logger.info(f"Selected projects: {set(p.name for p in selected_projects)}")
            logger.debug(f"Run plan: {existing_run_plan}")
        return existing_run_plan

    run_plan = _discover_run_plan(
        logger=logger,
        repository=repository,
        all_projects=all_projects,
        all_stages=all_stages,
<<<<<<< HEAD
        build_all=build_all,
=======
        local=local,
>>>>>>> ae117c2b
        selected_projects=selected_projects,
        selected_stage=selected_stage,
        tag=tag,
        changed_files_path=changed_files_path,
    )

    _store_run_plan(logger, run_plan, run_plan_file)
    return run_plan


# pylint: disable=too-many-arguments
def _discover_run_plan(
    logger: logging.Logger,
    repository: Repository,
    all_projects: set[Project],
    all_stages: list[Stage],
<<<<<<< HEAD
    build_all: bool,
=======
    local: bool,
>>>>>>> ae117c2b
    selected_projects: set[Project],
    selected_stage: Optional[Stage],
    tag: Optional[str] = None,
    changed_files_path: Optional[str] = None,
) -> RunPlan:
    logger.info("Discovering run plan...")
    changeset = _get_changes(
        logger=logger,
        repo=repository,
        tag=tag,
        changed_files_path=changed_files_path,
    )

    plan = {}

    def add_projects_to_plan(stage: Stage):
        if selected_projects:
            project_executions = to_project_executions(
                logger=logger,
                projects=for_stage(selected_projects, stage),
                stage=stage.name,
                changeset=changeset,
            )
        else:
            project_executions = find_projects_to_execute(
                logger=logger,
                all_projects=all_projects,
                stage=stage.name,
                changeset=changeset,
                steps=StepsCollection(logger=logging.getLogger()),
            )

        logger.debug(
            f"Will execute projects for stage {stage.name}: {[p.name for p in project_executions]}"
        )
        plan.update({stage: project_executions})

    if selected_stage:
        add_projects_to_plan(selected_stage)
    else:
        for stage in all_stages:
            add_projects_to_plan(stage)

    return RunPlan.from_plan(plan)


def for_stage(projects: set[Project], stage: Stage) -> set[Project]:
    return {p for p in projects if p.stages.for_stage(stage.name)}


def _get_changes(
    logger: logging.Logger,
    repo: Repository,
    tag: Optional[str] = None,
    changed_files_path: Optional[str] = None,
):
    if changed_files_path:
        return repo.changes_from_file(
            logger=logger, changed_files_path=changed_files_path
        )
    if tag:
        return repo.changes_in_tagged_commit(logger=logger, tag=tag)

    return repo.changes_in_branch()


def _load_existing_run_plan(
    logger: logging.Logger,
    run_plan_file_path: Path,
) -> Optional[RunPlan]:
    if run_plan_file_path.is_file():
        logger.info(f"Loading existing run plan: {run_plan_file_path}")
        with open(run_plan_file_path, "rb") as file:
            return pickle.load(file)
    return None


def _store_run_plan(
    logger: logging.Logger,
    run_plan: RunPlan,
    run_plan_file_path: Path,
):
    os.makedirs(os.path.dirname(run_plan_file_path), exist_ok=True)
    with open(run_plan_file_path, "wb") as file:
        logger.info(f"Storing run plan in: {run_plan_file_path}")
        pickle.dump(run_plan, file, pickle.HIGHEST_PROTOCOL)<|MERGE_RESOLUTION|>--- conflicted
+++ resolved
@@ -263,11 +263,6 @@
     repository: Repository,
     all_projects: set[Project],
     all_stages: list[Stage],
-<<<<<<< HEAD
-    build_all: bool,
-=======
-    local: bool,
->>>>>>> ae117c2b
     selected_projects: set[Project],
     tag: Optional[str] = None,
     selected_stage: Optional[Stage] = None,
@@ -293,11 +288,6 @@
         repository=repository,
         all_projects=all_projects,
         all_stages=all_stages,
-<<<<<<< HEAD
-        build_all=build_all,
-=======
-        local=local,
->>>>>>> ae117c2b
         selected_projects=selected_projects,
         selected_stage=selected_stage,
         tag=tag,
@@ -314,11 +304,6 @@
     repository: Repository,
     all_projects: set[Project],
     all_stages: list[Stage],
-<<<<<<< HEAD
-    build_all: bool,
-=======
-    local: bool,
->>>>>>> ae117c2b
     selected_projects: set[Project],
     selected_stage: Optional[Stage],
     tag: Optional[str] = None,
