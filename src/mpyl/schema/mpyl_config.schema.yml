--- conflicted
+++ resolved
@@ -100,27 +100,7 @@
       - deploymentStrategy
     properties:
       deploymentStrategy:
-<<<<<<< HEAD
-        $ref: 'k8s_api_core.schema.yml#/definitions/io.k8s.api.apps.v1.DeploymentStrategy'
-=======
         $ref: k8s_api_core.schema.yml#/definitions/io.k8s.api.apps.v1.DeploymentStrategy
-      deployAction:
-        type: string
-        pattern: ((HelmDeploy)|(HelmDryrun)|(HelmTemplate)|(KubectlManifest))|(!ENV.*)
-        description: >-
-          Defines the action to take in the deploy step. Defaults to helmDeploy.
-          If set to HelmDeploy, the helm chart will be deployed to the cluster.
-          If set to HelmDryRun, a helm chart deployment to the cluster will be simulated.
-          If set to HelmTemplate, the helm chart will be rendered and the result will be written to the folder specified in the helmTemplateOutputPath property
-          If set to KubectlManifest, a k8s manifest be written to the file specified in the kubectlManifestOutputPath property. This manifest can be deployd with kubectl apply -f <manifest>
-        default: HelmDeploy
-      outputPath:
-        type: string
-        default: .mpyl/kubernetes
-        description: >-
-          The path to the folder where the rendered helm chart or kubectl manifest will be written.
-          Defaults to target/kubernetes under the root folder of the project.
->>>>>>> 27da3204
       defaultCluster:
         type: object
         description: Default cluster to deploy to. Can be overriden in the project.yaml
