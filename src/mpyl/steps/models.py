""" Model representation of run-specific configuration. """

import os
from dataclasses import dataclass
from enum import Enum
from pathlib import Path
from typing import Optional, cast, Type

from ruamel.yaml import YAML, yaml_object  # type: ignore

from ..project import Project, Stage, Target
from ..project_execution import ProjectExecution

yaml = YAML()


@dataclass(frozen=True)
class VersioningProperties:
    revision: str
    branch: Optional[str]
    pr_number: Optional[int]
    tag: Optional[str]

    def validate(self) -> Optional[str]:
        if not self.pr_number and not self.tag:
            return "Either pr_number or tag need to be set"
        return None

    @property
    def identifier(self) -> str:
        return self.tag if self.tag else f"pr-{self.pr_number}"


@dataclass(frozen=False)
class RunContext:
    build_id: str
    """Uniquely identifies the run. Typically a monotonically increasing number"""
    run_url: str
    """Link back to the run executor"""
    change_url: str
    """Link to changes"""
    tests_url: str
    """Link to test results"""
    user: str
    """Name of of the user that triggered the run"""
    user_email: Optional[str]
    """Email of of the user that triggered the run"""

    @staticmethod
    def from_configuration(run_details: dict):
        return RunContext(
            build_id=run_details["id"],
            run_url=run_details["run_url"],
            change_url=run_details["change_url"],
            tests_url=run_details["tests_url"],
            user=run_details["user"],
            user_email=run_details["user_email"],
        )


@dataclass(frozen=True)
class ConsoleProperties:
    log_level: str
    show_paths: bool
    width: Optional[int]

    @staticmethod
    def from_configuration(config: dict):
        console_config = config["build"]["console"]
        if os.environ.get("RUNNER_DEBUG", "0") == "1":
            log_level = "DEBUG"
        else:
            log_level = console_config.get("logLevel", "INFO")
        width = console_config.get("width", 130)
        return ConsoleProperties(
            log_level=log_level,
            show_paths=console_config.get("showPaths", False),
            width=None if width == 0 else width,
        )


@yaml_object(yaml)
@dataclass(frozen=False)
class RunProperties:
    """Contains information that is specific to a particular run of the pipeline"""

    details: RunContext
    """Run specific details"""
    target: Target
    """The deploy target"""
    versioning: VersioningProperties
    config: dict
    """Globally specified configuration, to be used by specific steps. Complies with the schema as
    specified in `mpyl_config.schema.yml`
     """
    stages: list[Stage]
    """All stage definitions"""
    projects: set[Project]
    """All projects"""
<<<<<<< HEAD
=======
    run_plan: RunPlan
    """Stages and projects for this run"""
    deploy_image: Optional[str] = None
    """The docker image to deploy"""
>>>>>>> f330fc05

    @staticmethod
    def from_configuration(
        run_properties: dict,
        config: dict,
        all_projects: set[Project],
        cli_tag: Optional[str] = None,
        deploy_image: Optional[str] = None,
    ):
        build = run_properties["build"]
        versioning_config = build["versioning"]

        tag: Optional[str] = cli_tag or versioning_config.get("tag")
        pr_from_config: Optional[str] = versioning_config.get("pr_number")
        pr_number: Optional[int] = (
            None if tag else (int(pr_from_config) if pr_from_config else None)
        )

        versioning = VersioningProperties(
            revision=versioning_config["revision"],
            branch=versioning_config["branch"],
            pr_number=pr_number,
            tag=tag,
        )

        return RunProperties(
            details=RunContext.from_configuration(build["run"]),
            target=Target(
                build["parameters"].get("deploy_target", None)
                or Target.PULL_REQUEST.value  # pylint: disable=no-member
            ),
            versioning=versioning,
            config=config,
            stages=[
                Stage(stage["name"], stage["icon"])
                for stage in run_properties["stages"]
            ],
            projects=all_projects,
            deploy_image=deploy_image,
        )

    def to_stage(self, stage_name: str) -> Stage:
        stage_by_name = next(stage for stage in self.stages if stage.name == stage_name)
        if stage_by_name:
            return stage_by_name
        raise ValueError(f"Stage {stage_name} not found")

    def selected_stage(self, selected_stage_name: Optional[str]):
        return self.to_stage(selected_stage_name) if selected_stage_name else None

    def selected_projects(self, selected_project_names: Optional[str]):
        return (
            {p for p in self.stages if p.name in selected_project_names.split(",")}
            if selected_project_names
            else set()
        )


@yaml_object(yaml)
@dataclass(frozen=False)
class ArtifactType(Enum):
    def __eq__(self, other):
        return self.value == other.value

    @classmethod
    def from_yaml(cls, _, node):
        return ArtifactType(int(node.value.split("-")[1]))

    @classmethod
    def to_yaml(cls, representer, node):
        return representer.represent_scalar(
            "!ArtifactType",
            f"{node._name_}-{node._value_}",  # pylint: disable=protected-access
        )

    DOCKER_IMAGE = 1
    """A docker image"""
    JUNIT_TESTS = 2
    """A test suite in junit compatible `.xml` format"""
    DEPLOYED_HELM_APP = 3
    """Null object"""
    NONE = 4
    """A helm chart deployed to kubernetes"""
    HELM_CHART = 5
    """A helm chart written to a folder"""
    KUBERNETES_MANIFEST = 6
    """"A k8s manifest writen to a file"""
    ARCHIVE = 7
    """"An artifact archive e.g. .jar, .tar, .zip"""


@yaml_object(yaml)
@dataclass
class ArtifactSpec:
    pass


@yaml_object(yaml)
@dataclass(frozen=False)
class Artifact:
    artifact_type: ArtifactType
    revision: str
    producing_step: str
    spec: ArtifactSpec
    hash: Optional[str] = None


@yaml_object(yaml)
@dataclass
class ArchiveSpec(ArtifactSpec):
    yaml_tag = "!ArchiveSpec"
    archive_path: str


@yaml_object(yaml)
@dataclass(frozen=False)
class Input:
    project_execution: ProjectExecution
    run_properties: RunProperties
    """Run specific properties"""
    required_artifact: Optional[Artifact] = None

    def as_spec(self, spec_type: Type[ArtifactSpec]):
        """Returns the artifact spec as type :param typ:"""
        if self.required_artifact is None:
            raise ValueError(
                f"Artifact required for {self.project_execution.name} not set"
            )
        return cast(spec_type, self.required_artifact.spec)  # type: ignore


@yaml_object(yaml)
@dataclass(frozen=False)  # yaml_object classes can't be frozen
class Output:
    success: bool
    message: str
    produced_artifact: Optional[Artifact] = None

    @staticmethod
    def path(target_path: Path, stage: str):
        return Path(target_path, f"{stage}.yml")

    def write(self, target_path: Path, stage: str):
        Path(target_path).mkdir(parents=True, exist_ok=True)
        with Output.path(target_path, stage).open(mode="w+", encoding="utf-8") as file:
            yaml.dump(self, file)

    @staticmethod
    def try_read(target_path: Path, stage: str):
        path = Output.path(target_path, stage)
        if path.exists():
            with open(path, encoding="utf-8") as file:
                return yaml.load(file)
        return None


def input_to_artifact(
    artifact_type: ArtifactType, step_input: Input, spec: ArtifactSpec
):
    return Artifact(
        artifact_type=artifact_type,
        revision=step_input.run_properties.versioning.revision,
        hash=step_input.project_execution.hashed_changes,
        producing_step=step_input.project_execution.name,
        spec=spec,
    )<|MERGE_RESOLUTION|>--- conflicted
+++ resolved
@@ -97,13 +97,8 @@
     """All stage definitions"""
     projects: set[Project]
     """All projects"""
-<<<<<<< HEAD
-=======
-    run_plan: RunPlan
-    """Stages and projects for this run"""
     deploy_image: Optional[str] = None
     """The docker image to deploy"""
->>>>>>> f330fc05
 
     @staticmethod
     def from_configuration(
