--- conflicted
+++ resolved
@@ -3,14 +3,8 @@
 import pkgutil
 from typing import Optional
 
-<<<<<<< HEAD
-from ..project import load_project
+from ..project import load_project, Target
 from ..stages.discovery import find_projects
-=======
-from ..cli import MpylCliParameters
-from ..project import load_project, Stage, Project, Target
-from ..stages.discovery import create_run_plan, find_projects
->>>>>>> ed5b869e
 from ..steps.models import RunProperties
 from ..validation import validate
 
@@ -40,24 +34,6 @@
         )
     )
 
-<<<<<<< HEAD
-=======
-    run_plan_logger = logging.getLogger("mpyl")
-    if explain_run_plan:
-        run_plan_logger.setLevel("DEBUG")
-
-    run_plan = _create_run_plan(
-        cli_parameters=cli_parameters,
-        all_projects=all_projects,
-        all_stages=[
-            Stage(stage["name"], stage["icon"]) for stage in properties["stages"]
-        ],
-        explain_run_plan=explain_run_plan,
-        changed_files_path=config["vcs"].get("changedFilesPath", None),
-        revision=properties["build"]["versioning"]["revision"],
-    )
-
->>>>>>> ed5b869e
     return RunProperties.from_configuration(
         target=target,
         run_properties=properties,
