--- conflicted
+++ resolved
@@ -595,15 +595,8 @@
                 release_name=self.release_name,
                 namespace=self.namespace,
                 pr_number=self.step_input.run_properties.versioning.pr_number,
-<<<<<<< HEAD
-                https=https,
-                default_middlewares=[],
-                default_entrypoints=[],
-                http_middleware=self.config_defaults.traefik_config.http_middleware,
-=======
                 middlewares_override=[],
                 entrypoints_override=[],
->>>>>>> 0b2573db
                 default_tls=self.config_defaults.traefik_config.tls,
             )
             for i, host in enumerate(hosts)
@@ -622,17 +615,9 @@
                 release_name=self.release_name,
                 namespace=self.namespace,
                 pr_number=self.step_input.run_properties.versioning.pr_number,
-<<<<<<< HEAD
-                https=True,
-                default_middlewares=host.additional_route.middlewares,
-                default_entrypoints=host.additional_route.entrypoints,
-                http_middleware=self.config_defaults.traefik_config.http_middleware,
-                default_tls=self.config_defaults.traefik_config.http_middleware,
-=======
                 middlewares_override=host.additional_route.middlewares,
                 entrypoints_override=host.additional_route.entrypoints,
                 default_tls=self.config_defaults.traefik_config.tls,
->>>>>>> 0b2573db
             )
             for i, host in enumerate(hosts)
             if host.additional_route
