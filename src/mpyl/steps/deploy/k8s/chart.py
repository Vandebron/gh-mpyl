--- conflicted
+++ resolved
@@ -841,13 +841,8 @@
                     metadata=self._to_object_meta(deployment_name=deployment.name),
                     spec=V1PodSpec(
                         containers=[container],
-<<<<<<< HEAD
-                        service_account=self.release_name,
-                        service_account_name=self.release_name,
+                        service_account_name=DEFAULT_SERVICE_ACCOUNT_NAME,
                         security_context=deployment.kubernetes.pod_security_context,
-=======
-                        service_account_name=DEFAULT_SERVICE_ACCOUNT_NAME,
->>>>>>> 9b928d0c
                     ),
                 ),
                 strategy=strategy,
