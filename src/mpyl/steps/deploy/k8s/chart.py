--- conflicted
+++ resolved
@@ -643,15 +643,6 @@
         } | adjusted_middlewares
 
     def to_service_account(self) -> V1ServiceAccount:
-<<<<<<< HEAD
-        secrets = [
-            ChartBuilder._to_k8s_model(
-                {"name": "aws-ecr"},
-                V1LocalObjectReference,
-            )
-        ]
-=======
->>>>>>> 71ee7792
         return V1ServiceAccount(
             api_version="v1",
             kind="ServiceAccount",
