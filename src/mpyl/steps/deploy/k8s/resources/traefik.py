"""
This module contains the traefik ingress route CRD.
"""

from dataclasses import dataclass
from typing import Optional, Union, Any

from kubernetes.client import V1ObjectMeta

from . import CustomResourceDefinition
from .....constants import (
    SERVICE_NAME_PLACEHOLDER,
    NAMESPACE_PLACEHOLDER,
)
from .....project import TraefikHost, Target, TraefikAdditionalRoute
from .....utilities import replace_pr_number


@dataclass(frozen=True)
class HostWrapper:
    traefik_host: TraefikHost
    name: str
    index: int
    service_port: int
    white_lists: dict[str, list[str]]
    tls: Optional[str]
    additional_route: Optional[TraefikAdditionalRoute]
    insecure: bool = False


class V1AlphaIngressRoute(CustomResourceDefinition):
    @classmethod
    def from_hosts(  # pylint: disable=too-many-arguments,too-many-positional-arguments,too-many-locals
        cls,
        metadata: V1ObjectMeta,
        host: HostWrapper,
        target: Target,
        release_name: str,
        namespace: str,
        pr_number: Optional[int],
<<<<<<< HEAD
        default_middlewares: list[str],
        default_entrypoints: list[str],
        http_middleware: str,
=======
        middlewares_override: list[str],
        entrypoints_override: list[str],
>>>>>>> 0b2573db
        default_tls: str,
    ):
        def _interpolate_names(host: str) -> str:
            host = host.replace(SERVICE_NAME_PLACEHOLDER, release_name)
            host = host.replace(NAMESPACE_PLACEHOLDER, namespace)
            host = replace_pr_number(host, pr_number)
            return host

        combined_middlewares = (
<<<<<<< HEAD
            [
                {"name": http_middleware} if not https else None,
                {"name": f"whitelist-{host.index}-{host.name}"},
            ]
            if len(default_middlewares) == 0
            else [{"name": m for m in default_middlewares}]
=======
            [{"name": f"whitelist-{host.index}-{host.name}"}]
            if len(middlewares_override) == 0
            else [{"name": m for m in middlewares_override}]
>>>>>>> 0b2573db
        )

        route: dict[str, Any] = {
            "kind": "Rule",
            "match": _interpolate_names(host=host.traefik_host.host.get_value(target)),
            "services": [
                {"name": host.name, "kind": "Service", "port": host.service_port}
            ],
            "middlewares": combined_middlewares,
            "syntax": (
                host.traefik_host.syntax.get_value(target)
                if host.traefik_host.syntax
                else None
            ),
        }

        if host.traefik_host.priority:
            route |= {"priority": host.traefik_host.priority.get_value(target)}

        tls: dict[str, Union[str, dict]] = {
            "secretName": host.tls if host.tls else default_tls
        }

        if host.insecure:
            tls |= {"options": {"name": "insecure-ciphers", "namespace": "traefik"}}

        combined_entrypoints = (
<<<<<<< HEAD
            ["websecure" if https else "web"]
            if len(default_entrypoints) == 0
            else default_entrypoints
=======
            ["websecure"] if len(entrypoints_override) == 0 else entrypoints_override
>>>>>>> 0b2573db
        )

        return cls(
            api_version="traefik.io/v1alpha1",
            kind="IngressRoute",
            metadata=metadata,
            spec={"routes": [route], "entryPoints": combined_entrypoints, "tls": tls},
            schema="traefik.ingress.schema.yml",
        )

    @classmethod
    def from_spec(cls, metadata: V1ObjectMeta, spec: dict):
        return cls(
            api_version="traefik.io/v1alpha1",
            kind="IngressRoute",
            metadata=metadata,
            spec=spec,
            schema="traefik.ingress.schema.yml",
        )


class V1AlphaMiddleware(CustomResourceDefinition):
    @classmethod
    def from_source_ranges(cls, metadata: V1ObjectMeta, source_ranges: list[str]):
        return cls(
            api_version="traefik.io/v1alpha1",
            kind="Middleware",
            metadata=metadata,
            spec={"ipAllowList": {"sourceRange": source_ranges}},
            schema="traefik.middleware.schema.yml",
        )

    @classmethod
    def from_spec(cls, metadata: V1ObjectMeta, spec: dict):
        return cls(
            api_version="traefik.io/v1alpha1",
            kind="Middleware",
            metadata=metadata,
            spec=spec,
            schema="traefik.middleware.schema.yml",
        )<|MERGE_RESOLUTION|>--- conflicted
+++ resolved
@@ -38,14 +38,8 @@
         release_name: str,
         namespace: str,
         pr_number: Optional[int],
-<<<<<<< HEAD
-        default_middlewares: list[str],
-        default_entrypoints: list[str],
-        http_middleware: str,
-=======
         middlewares_override: list[str],
         entrypoints_override: list[str],
->>>>>>> 0b2573db
         default_tls: str,
     ):
         def _interpolate_names(host: str) -> str:
@@ -55,18 +49,9 @@
             return host
 
         combined_middlewares = (
-<<<<<<< HEAD
-            [
-                {"name": http_middleware} if not https else None,
-                {"name": f"whitelist-{host.index}-{host.name}"},
-            ]
-            if len(default_middlewares) == 0
-            else [{"name": m for m in default_middlewares}]
-=======
             [{"name": f"whitelist-{host.index}-{host.name}"}]
             if len(middlewares_override) == 0
             else [{"name": m for m in middlewares_override}]
->>>>>>> 0b2573db
         )
 
         route: dict[str, Any] = {
@@ -94,13 +79,7 @@
             tls |= {"options": {"name": "insecure-ciphers", "namespace": "traefik"}}
 
         combined_entrypoints = (
-<<<<<<< HEAD
-            ["websecure" if https else "web"]
-            if len(default_entrypoints) == 0
-            else default_entrypoints
-=======
             ["websecure"] if len(entrypoints_override) == 0 else entrypoints_override
->>>>>>> 0b2573db
         )
 
         return cls(
