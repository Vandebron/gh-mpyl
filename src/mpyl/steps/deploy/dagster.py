"""
Step to deploy a dagster user code repository to k8s
"""
from functools import reduce
from logging import Logger
from pathlib import Path
from typing import List

import yaml
from kubernetes import config, client

from . import STAGE_NAME
from .k8s import (
    helm,
    get_config_map,
    rollout_restart_deployment,
    replace_config_map,
    update_config_map_field,
    get_version_of_deployment,
)
<<<<<<< HEAD
from .k8s.cluster import get_cluster_config_for_project
=======
from .k8s.chart import ChartBuilder
>>>>>>> 9db76985
from .k8s.helm import write_chart
from .k8s.resources.dagster import to_user_code_values, to_grpc_server_entry, Constants
from .. import Step, Meta, ArtifactType, Input, Output
from ...utilities.dagster import DagsterConfig
from ...utilities.docker import DockerConfig
from ...utilities.helm import convert_to_helm_release_name, get_name_suffix


class DeployDagster(Step):
    def __init__(self, logger: Logger) -> None:
        super().__init__(
            logger,
            Meta(
                name="Dagster Deploy",
                description="Deploy a dagster user code repository to k8s",
                version="0.0.1",
                stage=STAGE_NAME,
            ),
            produced_artifact=ArtifactType.NONE,
            required_artifact=ArtifactType.DOCKER_IMAGE,
        )

    def __evaluate_results(self, results: List[Output]):
        return (
            reduce(
                self.__flatten_result_messages,
                results[1:],
                results[0],
            )
            if len(results) > 1
            else results[0]
        )

    @staticmethod
    def __flatten_result_messages(acc: Output, curr: Output) -> Output:
        return Output(
            success=acc.success and curr.success,
            message=f"{acc.message}\n{curr.message}",
        )

    # pylint: disable=R0914
    def execute(self, step_input: Input) -> Output:
        """
        Deploys the docker image produced in the build stage as a Dagster user-code-deployment
        """
        properties = step_input.run_properties
<<<<<<< HEAD
        context = get_cluster_config_for_project(
            properties.target, properties, step_input.project
        ).context
=======
        context = cluster_config(properties).context
>>>>>>> 9db76985
        dagster_config: DagsterConfig = DagsterConfig.from_dict(properties.config)
        dagster_deploy_results = []

        config.load_kube_config(context=context)
        core_api = client.CoreV1Api()
        apps_api = client.AppsV1Api()

        dagster_version = get_version_of_deployment(
            apps_api=apps_api,
            namespace=dagster_config.base_namespace,
            deployment=dagster_config.webserver,
            version_label="app.kubernetes.io/version",
        )
        self._logger.info(f"Dagster Version: {dagster_version}")

        result = helm.add_repo(
            self._logger, dagster_config.base_namespace, Constants.HELM_CHART_REPO
        )
        dagster_deploy_results.append(result)
        if not result.success:
            return self.__evaluate_results(dagster_deploy_results)

        result = helm.update_repo(self._logger)
        dagster_deploy_results.append(result)
        if not result.success:
            return self.__evaluate_results(dagster_deploy_results)

        name_suffix = get_name_suffix(properties)
        release_name = convert_to_helm_release_name(
            step_input.project_execution.name, name_suffix
        )

        builder = ChartBuilder(step_input)

        user_code_deployment = to_user_code_values(
            builder=builder,
            release_name=release_name,
            name_suffix=name_suffix,
            run_properties=properties,
            service_account_override=dagster_config.global_service_account_override,
            docker_config=DockerConfig.from_dict(properties.config),
        )

        self._logger.debug(f"Deploying user code with values: {user_code_deployment}")

        values_path = Path(step_input.project_execution.project.target_path)
        self._logger.info(f"Writing Helm values to {values_path}")

        write_chart(
            chart={},
            chart_path=values_path,
            chart_metadata="",
            values=user_code_deployment,
        )

        helm_install_result = helm.install_chart_with_values(
            logger=self._logger,
            dry_run=step_input.dry_run,
            values_path=values_path / Path("values.yaml"),
            release_name=release_name,
            chart_version=dagster_version,
            chart_name=Constants.CHART_NAME,
            namespace=dagster_config.base_namespace,
            kube_context=context,
        )

        dagster_deploy_results.append(helm_install_result)
        if helm_install_result.success and not step_input.dry_run:
            config_map = get_config_map(
                core_api,
                dagster_config.base_namespace,
                dagster_config.workspace_config_map,
            )
            dagster_workspace = yaml.safe_load(
                config_map.data[dagster_config.workspace_file_key]
            )

            server_names = [
                w["grpc_server"]["location_name"]
                for w in dagster_workspace["load_from"]
            ]

            # If the server new (not in existing workspace.yml), we append it
            user_code_name_to_deploy = user_code_deployment["deployments"][0]["name"]
            if user_code_name_to_deploy not in server_names:
                self._logger.info(
                    f"Adding new server {user_code_name_to_deploy} to dagster's workspace.yaml"
                )
                dagster_workspace["load_from"].append(
                    to_grpc_server_entry(
                        host=user_code_name_to_deploy,
                        port=user_code_deployment["deployments"][0]["port"],
                        location_name=user_code_name_to_deploy,
                    )
                )
                updated_config_map = update_config_map_field(
                    config_map=config_map,
                    field=dagster_config.workspace_file_key,
                    data=dagster_workspace,
                )
                config_map_update_result = replace_config_map(
                    core_api,
                    dagster_config.base_namespace,
                    dagster_config.workspace_config_map,
                    updated_config_map,
                )

                dagster_deploy_results.append(config_map_update_result)
                if config_map_update_result.success:
                    self._logger.info(
                        f"Successfully added {user_code_name_to_deploy} to dagster's workspace.yaml"
                    )

                    # restarting ui and daemon
                    rollout_restart_output = rollout_restart_deployment(
                        self._logger,
                        apps_api,
                        dagster_config.base_namespace,
                        dagster_config.daemon,
                    )

                    dagster_deploy_results.append(rollout_restart_output)
                    if rollout_restart_output.success:
                        self._logger.info(rollout_restart_output.message)
                        rollout_restart_output = rollout_restart_deployment(
                            self._logger,
                            apps_api,
                            dagster_config.base_namespace,
                            dagster_config.webserver,
                        )
                        dagster_deploy_results.append(rollout_restart_output)
                        self._logger.info(rollout_restart_output.message)
        return self.__evaluate_results(dagster_deploy_results)<|MERGE_RESOLUTION|>--- conflicted
+++ resolved
@@ -18,11 +18,8 @@
     update_config_map_field,
     get_version_of_deployment,
 )
-<<<<<<< HEAD
+from .k8s.chart import ChartBuilder
 from .k8s.cluster import get_cluster_config_for_project
-=======
-from .k8s.chart import ChartBuilder
->>>>>>> 9db76985
 from .k8s.helm import write_chart
 from .k8s.resources.dagster import to_user_code_values, to_grpc_server_entry, Constants
 from .. import Step, Meta, ArtifactType, Input, Output
@@ -69,13 +66,7 @@
         Deploys the docker image produced in the build stage as a Dagster user-code-deployment
         """
         properties = step_input.run_properties
-<<<<<<< HEAD
-        context = get_cluster_config_for_project(
-            properties.target, properties, step_input.project
-        ).context
-=======
         context = cluster_config(properties).context
->>>>>>> 9db76985
         dagster_config: DagsterConfig = DagsterConfig.from_dict(properties.config)
         dagster_deploy_results = []
 
