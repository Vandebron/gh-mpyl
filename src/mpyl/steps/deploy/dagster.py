"""
Step to deploy a dagster user code repository to k8s
"""

from functools import reduce
from logging import Logger
from pathlib import Path
from typing import List, Tuple, Optional

from . import STAGE_NAME
from .k8s.chart import ChartBuilder
from .k8s.helm import write_chart, template_chart
from .k8s.resources.dagster import to_user_code_values, Constants
from ..input import Input
from ..output import Output
from ..step import Step, Meta
from ..models import RunProperties
from ...utilities.dagster import DagsterConfig
from ...utilities.docker import DockerConfig
from ...utilities.helm import convert_to_helm_release_name, get_name_suffix
from ...utilities.subprocess import custom_check_output


class DagsterBase:
    def combine_outputs(self, results: List[Output]) -> Output:
        return (
            reduce(
                self.__flatten_output_messages,
                results[1:],
                results[0],
            )
            if len(results) > 1
            else results[0]
        )

    @staticmethod
    def __flatten_output_messages(acc: Output, curr: Output) -> Output:
        return Output(
            success=acc.success and curr.success,
            message=f"{acc.message}\n{curr.message}",
        )

    @staticmethod
    def generate_kubernetes_manifests(
        logger: Logger,
        release_name: str,
        namespace: Optional[str],
        chart_version: str,
        values_path: Path,
    ) -> Output:
        output_path = values_path / Path("chart") / Path("templates")
        template_chart_command = template_chart(
            logger=logger,
            release_name=release_name,
            namespace=namespace,
            chart_name="dagster/dagster-user-deployments",
            chart_version=chart_version,
            values_path=values_path / Path("values.yaml"),
            output_path=output_path,
        )

        if template_chart_command.success is not True:
            return template_chart_command

        helm_output_path = output_path / Path("dagster-user-deployments/templates")

        for file in helm_output_path.iterdir():
            file.rename(output_path / file.name)

        helm_output_path.rmdir()

        return template_chart_command

    @staticmethod
    def write_user_code_helm_values(
        step_input: Input,
        properties: RunProperties,
        global_service_account_override: Optional[str],
    ) -> Tuple[str, Path, dict]:
        builder = ChartBuilder(step_input)

        name_suffix = get_name_suffix(properties)
        release_name = convert_to_helm_release_name(
            step_input.project_execution.name, name_suffix
        )

        user_code_deployment = to_user_code_values(
            builder=builder,
            release_name=release_name,
            name_suffix=name_suffix,
            run_properties=properties,
            service_account_override=global_service_account_override,
            docker_config=DockerConfig.from_dict(properties.config),
        )

        values_path = Path(step_input.project_execution.project.target_path)

        write_chart(
            chart={},
            chart_path=values_path,
            values=user_code_deployment,
        )

        return release_name, values_path, user_code_deployment


class HelmTemplateDagster(Step, DagsterBase):
    """
    This step only creates a dagster user code helm chart manifest but doesn't use helm to deploy the manifest,
    and doesn't write an entry to the dagster server's configmap
    """

    def __init__(self, logger: Logger) -> None:
        super().__init__(
            logger,
            Meta(
                name="Dagster Helm Template",
                description="Creates a dagster user code helm chart",
                version="0.0.1",
                stage=STAGE_NAME,
            ),
        )

    # pylint: disable=R0914
    def execute(self, step_input: Input) -> Output:
        """
        Creates the dagster user-code helm chart manifest
        """
        results = []
        properties = step_input.run_properties
        dagster_config: DagsterConfig = DagsterConfig.from_dict(properties.config)
        add_repo_ouput = custom_check_output(
            self._logger,
<<<<<<< HEAD
            f"helm repo add {dagster_config.base_namespace} {Constants.HELM_CHART_REPO}",
=======
            release_name=release_name,
            namespace=(
                deployment.namespace
                if (deployment := step_input.project_execution.project.deployment)
                else None
            ),
            chart_version=dagster_config.user_code_helm_chart_version,
            values_path=values_path,
        )

        self._logger.info("Kubernetes manifests written")

        results.append(kubernetes_manifests_generation_result)
        return self.combine_outputs(results)


class TemplateDagster(Step, DagsterBase):
    """
    This step creates a dagster user code helm chart manifest and writes an entry to the dagster server's configmap
    but doesn't use helm to deploy the manifest.
    """

    def __init__(self, logger: Logger) -> None:
        super().__init__(
            logger,
            Meta(
                name="Dagster Template",
                description="Creates a dagster user code helm chart and adds an entry to dagster's K8s ConfigMap",
                version="0.0.1",
                stage=STAGE_NAME,
            ),
        )

    # pylint: disable=R0914
    def execute(self, step_input: Input) -> Output:
        """
        Creates the dagster user-code helm chart manifest and adds an server entry to dagster server's ConfigMap
        """
        results = []
        properties = step_input.run_properties
        context = _cluster_context(step_input.run_properties.target)
        dagster_config: DagsterConfig = DagsterConfig.from_dict(properties.config)

        config.load_kube_config(context=context)
        apps_api = client.AppsV1Api()

        add_repo_ouput = helm.add_repo(
            self._logger, dagster_config.base_namespace, Constants.HELM_CHART_REPO
>>>>>>> 50be2da2
        )
        results.append(add_repo_ouput)
        if not add_repo_ouput.success:
            return self.combine_outputs(results)

        release_name, values_path, user_code_deployment = (
            self.write_user_code_helm_values(
                step_input,
                properties,
                dagster_config.global_service_account_override,
            )
        )
        self._logger.debug(f"Written user code Helm values: {user_code_deployment}")
        self._logger.info(f"Helm values written to {values_path}")

        kubernetes_manifests_generation_result = self.generate_kubernetes_manifests(
            self._logger,
            release_name=release_name,
            namespace=(
                deployment.namespace
                if (deployment := step_input.project_execution.project.deployment)
                else None
            ),
            chart_version=dagster_config.user_code_helm_chart_version,
            values_path=values_path,
        )

        self._logger.info("Kubernetes manifests written")

        results.append(kubernetes_manifests_generation_result)
        return self.combine_outputs(results)<|MERGE_RESOLUTION|>--- conflicted
+++ resolved
@@ -131,58 +131,7 @@
         dagster_config: DagsterConfig = DagsterConfig.from_dict(properties.config)
         add_repo_ouput = custom_check_output(
             self._logger,
-<<<<<<< HEAD
             f"helm repo add {dagster_config.base_namespace} {Constants.HELM_CHART_REPO}",
-=======
-            release_name=release_name,
-            namespace=(
-                deployment.namespace
-                if (deployment := step_input.project_execution.project.deployment)
-                else None
-            ),
-            chart_version=dagster_config.user_code_helm_chart_version,
-            values_path=values_path,
-        )
-
-        self._logger.info("Kubernetes manifests written")
-
-        results.append(kubernetes_manifests_generation_result)
-        return self.combine_outputs(results)
-
-
-class TemplateDagster(Step, DagsterBase):
-    """
-    This step creates a dagster user code helm chart manifest and writes an entry to the dagster server's configmap
-    but doesn't use helm to deploy the manifest.
-    """
-
-    def __init__(self, logger: Logger) -> None:
-        super().__init__(
-            logger,
-            Meta(
-                name="Dagster Template",
-                description="Creates a dagster user code helm chart and adds an entry to dagster's K8s ConfigMap",
-                version="0.0.1",
-                stage=STAGE_NAME,
-            ),
-        )
-
-    # pylint: disable=R0914
-    def execute(self, step_input: Input) -> Output:
-        """
-        Creates the dagster user-code helm chart manifest and adds an server entry to dagster server's ConfigMap
-        """
-        results = []
-        properties = step_input.run_properties
-        context = _cluster_context(step_input.run_properties.target)
-        dagster_config: DagsterConfig = DagsterConfig.from_dict(properties.config)
-
-        config.load_kube_config(context=context)
-        apps_api = client.AppsV1Api()
-
-        add_repo_ouput = helm.add_repo(
-            self._logger, dagster_config.base_namespace, Constants.HELM_CHART_REPO
->>>>>>> 50be2da2
         )
         results.append(add_repo_ouput)
         if not add_repo_ouput.success:
