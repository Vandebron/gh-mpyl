"""Commands related to projects and how they relate"""

import sys
from dataclasses import dataclass

import click
from rich.markdown import Markdown
from rich.prompt import Confirm

from . import (
    CliContext,
    CONFIG_PATH_HELP,
    create_console_logger,
)
from ..cli.commands.projects.lint import (
    _check_and_load_projects,
    _assert_unique_project_names,
    _assert_correct_project_linkup,
    _lint_whitelisting_rules,
    __detail_wrong_substitutions,
    _assert_project_ids,
    _assert_no_self_dependencies,
)
from ..cli.commands.projects.upgrade import check_upgrade
from ..constants import DEFAULT_CONFIG_FILE_NAME
from ..project import load_project, Target
from ..projects.versioning import (
    check_upgrades_needed,
    upgrade_file,
    PROJECT_UPGRADERS,
)
from ..stages.discovery import find_projects
from ..utilities.pyaml_env import parse_config


@dataclass
class ProjectsContext:
    cli: CliContext


@click.group("projects")
@click.option(
    "--config",
    "-c",
    required=True,
    type=click.Path(exists=True),
    help=CONFIG_PATH_HELP,
    envvar="MPYL_CONFIG_PATH",
    default=DEFAULT_CONFIG_FILE_NAME,
)
<<<<<<< HEAD
@click.option(
    "--filter",
    "-f",
    "filter_",
    required=False,
    type=click.STRING,
    help="Filter based on filepath ",
)
@click.pass_context
def projects(ctx, config, filter_):
    """Commands related to MPyL project configurations (project.yml)"""
    console = create_console_logger(show_path=False, max_width=0)
    parsed_config = parse_config(config)
=======
@click.option("--verbose", "-v", is_flag=True, default=False)
@click.pass_context
def projects(ctx, config, verbose):
    """Commands related to MPyL project configurations (project.yml)"""
>>>>>>> 4cab7ebb
    ctx.obj = ProjectsContext(
        cli=CliContext(
            config=parse_config(config),
            console=create_console_logger(
                show_path=False, verbose=verbose, max_width=0
            ),
<<<<<<< HEAD
            console=console,
=======
            verbose=verbose,
>>>>>>> 4cab7ebb
            run_properties={},
        ),
    )


OVERRIDE_PATTERN = "project-override"


@projects.command(name="list", help="List found projects")
@click.pass_obj
def list_projects(obj: ProjectsContext):
    found_projects = find_projects()

    for proj in found_projects:
        project = load_project(proj, validate_project_yaml=False, log=False)
        obj.cli.console.print(Markdown(f"{proj} `{project.name}`"))


@projects.command(name="names", help="List found project names")
@click.pass_obj
def list_project_names(obj: ProjectsContext):
    names = sorted(
        [
            load_project(project, validate_project_yaml=False, log=False).name
            for project in (find_projects())
        ]
    )

    for name in names:
        obj.cli.console.print(name)


@projects.command(help="Validate the yaml of changed projects against their schema")
@click.pass_obj
# pylint: disable=too-many-branches
def lint(obj: ProjectsContext):
    all_projects = _check_and_load_projects(
        console=obj.cli.console, project_paths=find_projects()
    )

    console = obj.cli.console
    failed = False

    duplicates = _assert_unique_project_names(
        console=console,
        all_projects=all_projects,
    )
    if duplicates:
        console.print(
            f"  ❌ Found {len(duplicates)} duplicate project names: {duplicates}"
        )
        failed = True
    else:
        console.print("  ✅ No duplicate project names found")

    missing_project_ids = _assert_project_ids(
        console=console, all_projects=all_projects
    )
    if missing_project_ids:
        console.print(
            f"  ❌ Found {len(missing_project_ids)} projects without a project id: {missing_project_ids}"
        )
        failed = True
    else:
        console.print("  ✅ All kubernetes projects have a project id")

    wrong_substitutions = _assert_correct_project_linkup(
        console=console,
        target=Target.PULL_REQUEST,
        projects=all_projects,
        pr_identifier=123,
    )
    if len(wrong_substitutions) == 0:
        console.print("  ✅ No wrong namespace substitutions found")
    else:
        failed = True
        __detail_wrong_substitutions(console, all_projects, wrong_substitutions)

    for target in Target:
        wrong_whitelists = _lint_whitelisting_rules(
            console=console,
            projects=all_projects,
            config=obj.cli.config,
            target=target,
        )
        if len(wrong_whitelists) == 0:
            console.print("  ✅ No undefined whitelists found")
        else:
            for project, diff in wrong_whitelists:
                console.log(
                    f"  ❌ Project {project.name} has undefined whitelists: {diff}"
                )
                failed = True

    projects_with_self_dependencies = _assert_no_self_dependencies(
        console, all_projects
    )
    if len(projects_with_self_dependencies) == 0:
        console.print("  ✅ No project with a dependency on itself found")
    else:
        for project in projects_with_self_dependencies:
            console.print(f"  ❌ Project {project.name} has a dependency on itself")
        failed = True

    if failed:
        click.get_current_context().exit(1)


@projects.command(help="Upgrade projects to conform with the latest schema")
@click.option(
    "--apply",
    "-a",
    is_flag=True,
    help="Apply upgrade operations to the project files",
)
@click.pass_obj
def upgrade(obj: ProjectsContext, apply: bool):
    paths = find_projects()
    candidates = check_upgrades_needed(paths, PROJECT_UPGRADERS)
    console = obj.cli.console
    if not apply:
        upgradable = check_upgrade(console, candidates)
        number_in_need_of_upgrade = len(upgradable)
        if number_in_need_of_upgrade > 0:
            console.print(f"{number_in_need_of_upgrade} projects need to be upgraded")
            sys.exit(1)

    with console.status("Checking for upgrades...") as status:
        materialized = list(candidates)
        need_upgrade = [path for path, diff in materialized if diff is not None]
        number_of_upgrades = len(need_upgrade)
        status.console.print(
            f"Found {len(materialized)} projects, of which {number_of_upgrades} need to be upgraded"
        )
        status.stop()
        if number_of_upgrades > 0 and Confirm.ask("Upgrade all?"):
            status.start()
            for path in need_upgrade:
                status.update(f"Upgrading {path}")
                upgraded = upgrade_file(path, PROJECT_UPGRADERS)
                if upgraded:
                    path.write_text(upgraded)
            status.stop()
            status.console.print(
                Markdown(
                    f"Upgraded {number_of_upgrades} projects. Validate with `mpyl projects lint`"
                )
            )


if __name__ == "__main__":
    projects()  # pylint: disable=no-value-for-parameter<|MERGE_RESOLUTION|>--- conflicted
+++ resolved
@@ -48,37 +48,13 @@
     envvar="MPYL_CONFIG_PATH",
     default=DEFAULT_CONFIG_FILE_NAME,
 )
-<<<<<<< HEAD
-@click.option(
-    "--filter",
-    "-f",
-    "filter_",
-    required=False,
-    type=click.STRING,
-    help="Filter based on filepath ",
-)
 @click.pass_context
-def projects(ctx, config, filter_):
+def projects(ctx, config):
     """Commands related to MPyL project configurations (project.yml)"""
-    console = create_console_logger(show_path=False, max_width=0)
-    parsed_config = parse_config(config)
-=======
-@click.option("--verbose", "-v", is_flag=True, default=False)
-@click.pass_context
-def projects(ctx, config, verbose):
-    """Commands related to MPyL project configurations (project.yml)"""
->>>>>>> 4cab7ebb
     ctx.obj = ProjectsContext(
         cli=CliContext(
             config=parse_config(config),
-            console=create_console_logger(
-                show_path=False, verbose=verbose, max_width=0
-            ),
-<<<<<<< HEAD
-            console=console,
-=======
-            verbose=verbose,
->>>>>>> 4cab7ebb
+            console=create_console_logger(show_path=False, max_width=0),
             run_properties={},
         ),
     )
