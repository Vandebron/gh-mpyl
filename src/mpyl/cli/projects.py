"""Commands related to projects and how they relate"""

import sys

import click
from rich.console import Console
from rich.markdown import Markdown
from rich.prompt import Confirm

from . import (
    CONFIG_PATH_HELP,
    create_console_logger,
)
from ..cli.commands.projects.lint import (
    _check_and_load_projects,
    _assert_unique_project_names,
    _assert_correct_project_linkup,
    _lint_whitelisting_rules,
    __detail_wrong_substitutions,
    _assert_project_ids,
    _assert_no_self_dependencies,
)
from ..cli.commands.projects.upgrade import check_upgrade
from ..constants import DEFAULT_CONFIG_FILE_NAME
from ..project import load_project, Target
from ..projects.versioning import (
    check_upgrades_needed,
    upgrade_file,
    PROJECT_UPGRADERS,
)
from ..stages.discovery import find_projects
from ..utilities.pyaml_env import parse_config


<<<<<<< HEAD
=======
@dataclass
class Context:
    config: dict
    console: Console = create_console_logger(show_path=False, max_width=0)


>>>>>>> ed5b869e
@click.group("projects")
@click.option(
    "--config",
    "-c",
    required=True,
    type=click.Path(exists=True),
    help=CONFIG_PATH_HELP,
    envvar="MPYL_CONFIG_PATH",
    default=DEFAULT_CONFIG_FILE_NAME,
)
@click.pass_context
def projects(ctx, config):
    """Commands related to MPyL project configurations (project.yml)"""
<<<<<<< HEAD
    ctx.obj = CliContext(
        config=parse_config(config),
        run_properties={},
    )


@projects.command(name="list", help="List found projects")
def list_projects():
    console = create_console_logger(show_path=False, max_width=0)

=======
    ctx.obj = Context(parse_config(config))


@projects.command(name="list", help="List found projects")
@click.pass_obj
def list_projects(obj: Context):
>>>>>>> ed5b869e
    found_projects = find_projects()

    for proj in found_projects:
        project = load_project(proj, validate_project_yaml=False, log=False)
<<<<<<< HEAD
        console.print(Markdown(f"{proj} `{project.name}`"))


@projects.command(name="names", help="List found project names")
def list_project_names():
    console = create_console_logger(show_path=False, max_width=0)
=======
        obj.console.print(Markdown(f"{proj} `{project.name}`"))


@projects.command(name="names", help="List found project names")
@click.pass_obj
def list_project_names(obj: Context):
>>>>>>> ed5b869e
    names = sorted(
        [
            load_project(project, validate_project_yaml=False, log=False).name
            for project in (find_projects())
        ]
    )

    for name in names:
<<<<<<< HEAD
        console.print(name)
=======
        obj.console.print(name)
>>>>>>> ed5b869e


@projects.command(help="Validate the yaml of changed projects against their schema")
@click.pass_obj
# pylint: disable=too-many-branches
<<<<<<< HEAD
def lint(cli: CliContext):
    console = create_console_logger(show_path=False, max_width=0)
    all_projects = _check_and_load_projects(
        console=console, project_paths=find_projects()
    )

=======
def lint(obj: Context):
    all_projects = _check_and_load_projects(
        console=obj.console, project_paths=find_projects()
    )

    console = obj.console
>>>>>>> ed5b869e
    failed = False

    duplicates = _assert_unique_project_names(
        console=console,
        all_projects=all_projects,
    )
    if duplicates:
        console.print(
            f"  ❌ Found {len(duplicates)} duplicate project names: {duplicates}"
        )
        failed = True
    else:
        console.print("  ✅ No duplicate project names found")

    missing_project_ids = _assert_project_ids(
        console=console, all_projects=all_projects
    )
    if missing_project_ids:
        console.print(
            f"  ❌ Found {len(missing_project_ids)} projects without a project id: {missing_project_ids}"
        )
        failed = True
    else:
        console.print("  ✅ All kubernetes projects have a project id")

    wrong_substitutions = _assert_correct_project_linkup(
        console=console,
        target=Target.PULL_REQUEST,
        projects=all_projects,
        pr_identifier=123,
    )
    if len(wrong_substitutions) == 0:
        console.print("  ✅ No wrong namespace substitutions found")
    else:
        failed = True
        __detail_wrong_substitutions(console, all_projects, wrong_substitutions)

    for target in Target:
        wrong_whitelists = _lint_whitelisting_rules(
            console=console,
            projects=all_projects,
<<<<<<< HEAD
            config=cli.config,
=======
            config=obj.config,
>>>>>>> ed5b869e
            target=target,
        )
        if len(wrong_whitelists) == 0:
            console.print("  ✅ No undefined whitelists found")
        else:
            for project, diff in wrong_whitelists:
                console.log(
                    f"  ❌ Project {project.name} has undefined whitelists: {diff}"
                )
                failed = True

    projects_with_self_dependencies = _assert_no_self_dependencies(
        console, all_projects
    )
    if len(projects_with_self_dependencies) == 0:
        console.print("  ✅ No project with a dependency on itself found")
    else:
        for project in projects_with_self_dependencies:
            console.print(f"  ❌ Project {project.name} has a dependency on itself")
        failed = True

    if failed:
        click.get_current_context().exit(1)


@projects.command(help="Upgrade projects to conform with the latest schema")
@click.option(
    "--apply",
    "-a",
    is_flag=True,
    help="Apply upgrade operations to the project files",
)
<<<<<<< HEAD
def upgrade(apply: bool):
    console = create_console_logger(show_path=False, max_width=0)

    paths = find_projects()
    candidates = check_upgrades_needed(paths, PROJECT_UPGRADERS)
=======
@click.pass_obj
def upgrade(obj: Context, apply: bool):
    paths = find_projects()
    candidates = check_upgrades_needed(paths, PROJECT_UPGRADERS)
    console = obj.console
>>>>>>> ed5b869e
    if not apply:
        upgradable = check_upgrade(console, candidates)
        number_in_need_of_upgrade = len(upgradable)
        if number_in_need_of_upgrade > 0:
            console.print(f"{number_in_need_of_upgrade} projects need to be upgraded")
            sys.exit(1)

    with console.status("Checking for upgrades...") as status:
        materialized = list(candidates)
        need_upgrade = [path for path, diff in materialized if diff is not None]
        number_of_upgrades = len(need_upgrade)
        status.console.print(
            f"Found {len(materialized)} projects, of which {number_of_upgrades} need to be upgraded"
        )
        status.stop()
        if number_of_upgrades > 0 and Confirm.ask("Upgrade all?"):
            status.start()
            for path in need_upgrade:
                status.update(f"Upgrading {path}")
                upgraded = upgrade_file(path, PROJECT_UPGRADERS)
                if upgraded:
                    path.write_text(upgraded)
            status.stop()
            status.console.print(
                Markdown(
                    f"Upgraded {number_of_upgrades} projects. Validate with `mpyl projects lint`"
                )
            )


if __name__ == "__main__":
    projects()  # pylint: disable=no-value-for-parameter<|MERGE_RESOLUTION|>--- conflicted
+++ resolved
@@ -1,6 +1,7 @@
 """Commands related to projects and how they relate"""
 
 import sys
+from dataclasses import dataclass
 
 import click
 from rich.console import Console
@@ -32,15 +33,12 @@
 from ..utilities.pyaml_env import parse_config
 
 
-<<<<<<< HEAD
-=======
-@dataclass
+@dataclass(frozen=True)
 class Context:
     config: dict
     console: Console = create_console_logger(show_path=False, max_width=0)
 
 
->>>>>>> ed5b869e
 @click.group("projects")
 @click.option(
     "--config",
@@ -54,44 +52,22 @@
 @click.pass_context
 def projects(ctx, config):
     """Commands related to MPyL project configurations (project.yml)"""
-<<<<<<< HEAD
-    ctx.obj = CliContext(
-        config=parse_config(config),
-        run_properties={},
-    )
+    ctx.obj = Context(parse_config(config))
 
 
 @projects.command(name="list", help="List found projects")
-def list_projects():
-    console = create_console_logger(show_path=False, max_width=0)
-
-=======
-    ctx.obj = Context(parse_config(config))
-
-
-@projects.command(name="list", help="List found projects")
 @click.pass_obj
 def list_projects(obj: Context):
->>>>>>> ed5b869e
     found_projects = find_projects()
 
     for proj in found_projects:
         project = load_project(proj, validate_project_yaml=False, log=False)
-<<<<<<< HEAD
-        console.print(Markdown(f"{proj} `{project.name}`"))
+        obj.console.print(Markdown(f"{proj} `{project.name}`"))
 
 
 @projects.command(name="names", help="List found project names")
-def list_project_names():
-    console = create_console_logger(show_path=False, max_width=0)
-=======
-        obj.console.print(Markdown(f"{proj} `{project.name}`"))
-
-
-@projects.command(name="names", help="List found project names")
 @click.pass_obj
 def list_project_names(obj: Context):
->>>>>>> ed5b869e
     names = sorted(
         [
             load_project(project, validate_project_yaml=False, log=False).name
@@ -100,96 +76,78 @@
     )
 
     for name in names:
-<<<<<<< HEAD
-        console.print(name)
-=======
         obj.console.print(name)
->>>>>>> ed5b869e
 
 
 @projects.command(help="Validate the yaml of changed projects against their schema")
 @click.pass_obj
 # pylint: disable=too-many-branches
-<<<<<<< HEAD
-def lint(cli: CliContext):
-    console = create_console_logger(show_path=False, max_width=0)
-    all_projects = _check_and_load_projects(
-        console=console, project_paths=find_projects()
-    )
-
-=======
 def lint(obj: Context):
     all_projects = _check_and_load_projects(
         console=obj.console, project_paths=find_projects()
     )
 
-    console = obj.console
->>>>>>> ed5b869e
     failed = False
 
     duplicates = _assert_unique_project_names(
-        console=console,
+        console=obj.console,
         all_projects=all_projects,
     )
     if duplicates:
-        console.print(
+        obj.console.print(
             f"  ❌ Found {len(duplicates)} duplicate project names: {duplicates}"
         )
         failed = True
     else:
-        console.print("  ✅ No duplicate project names found")
+        obj.console.print("  ✅ No duplicate project names found")
 
     missing_project_ids = _assert_project_ids(
-        console=console, all_projects=all_projects
+        console=obj.console, all_projects=all_projects
     )
     if missing_project_ids:
-        console.print(
+        obj.console.print(
             f"  ❌ Found {len(missing_project_ids)} projects without a project id: {missing_project_ids}"
         )
         failed = True
     else:
-        console.print("  ✅ All kubernetes projects have a project id")
+        obj.console.print("  ✅ All kubernetes projects have a project id")
 
     wrong_substitutions = _assert_correct_project_linkup(
-        console=console,
+        console=obj.console,
         target=Target.PULL_REQUEST,
         projects=all_projects,
         pr_identifier=123,
     )
     if len(wrong_substitutions) == 0:
-        console.print("  ✅ No wrong namespace substitutions found")
-    else:
-        failed = True
-        __detail_wrong_substitutions(console, all_projects, wrong_substitutions)
+        obj.console.print("  ✅ No wrong namespace substitutions found")
+    else:
+        failed = True
+        __detail_wrong_substitutions(obj.console, all_projects, wrong_substitutions)
 
     for target in Target:
         wrong_whitelists = _lint_whitelisting_rules(
-            console=console,
+            console=obj.console,
             projects=all_projects,
-<<<<<<< HEAD
-            config=cli.config,
-=======
             config=obj.config,
->>>>>>> ed5b869e
             target=target,
         )
         if len(wrong_whitelists) == 0:
-            console.print("  ✅ No undefined whitelists found")
+            obj.console.print("  ✅ No undefined whitelists found")
         else:
             for project, diff in wrong_whitelists:
-                console.log(
+                obj.console.log(
                     f"  ❌ Project {project.name} has undefined whitelists: {diff}"
                 )
                 failed = True
 
     projects_with_self_dependencies = _assert_no_self_dependencies(
-        console, all_projects
+        obj.console, all_projects
     )
     if len(projects_with_self_dependencies) == 0:
-        console.print("  ✅ No project with a dependency on itself found")
+        obj.console.print("  ✅ No project with a dependency on itself found")
     else:
         for project in projects_with_self_dependencies:
-            console.print(f"  ❌ Project {project.name} has a dependency on itself")
+            obj.console.print(f"  ❌ Project {project.name} has a dependency on itself")
         failed = True
 
     if failed:
@@ -203,27 +161,20 @@
     is_flag=True,
     help="Apply upgrade operations to the project files",
 )
-<<<<<<< HEAD
-def upgrade(apply: bool):
-    console = create_console_logger(show_path=False, max_width=0)
-
-    paths = find_projects()
-    candidates = check_upgrades_needed(paths, PROJECT_UPGRADERS)
-=======
 @click.pass_obj
 def upgrade(obj: Context, apply: bool):
     paths = find_projects()
     candidates = check_upgrades_needed(paths, PROJECT_UPGRADERS)
-    console = obj.console
->>>>>>> ed5b869e
     if not apply:
-        upgradable = check_upgrade(console, candidates)
+        upgradable = check_upgrade(obj.console, candidates)
         number_in_need_of_upgrade = len(upgradable)
         if number_in_need_of_upgrade > 0:
-            console.print(f"{number_in_need_of_upgrade} projects need to be upgraded")
+            obj.console.print(
+                f"{number_in_need_of_upgrade} projects need to be upgraded"
+            )
             sys.exit(1)
 
-    with console.status("Checking for upgrades...") as status:
+    with obj.console.status("Checking for upgrades...") as status:
         materialized = list(candidates)
         need_upgrade = [path for path, diff in materialized if diff is not None]
         number_of_upgrades = len(need_upgrade)
