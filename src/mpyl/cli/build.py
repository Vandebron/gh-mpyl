--- conflicted
+++ resolved
@@ -24,11 +24,8 @@
 from ..project import load_project
 from ..run_plan import load_run_plan_from_file
 from ..stages.discovery import find_projects
-<<<<<<< HEAD
+from ..steps import deploy
 from ..steps.models import ConsoleProperties
-=======
-from ..steps import deploy
->>>>>>> f330fc05
 from ..steps.run_properties import construct_run_properties
 from ..utilities.pyaml_env import parse_config
 
@@ -138,12 +135,7 @@
         console_properties=console_config,
         run_properties=run_properties,
         run_plan=run_plan,
-        reporter=None,
     )
-<<<<<<< HEAD
-=======
-    run_result = run_mpyl(run_properties=run_properties)
->>>>>>> f330fc05
 
     Path(RUN_ARTIFACTS_FOLDER).mkdir(parents=True, exist_ok=True)
     run_result_file = Path(RUN_ARTIFACTS_FOLDER) / f"run_result-{uuid.uuid4()}.pickle"
@@ -153,35 +145,6 @@
     sys.exit(0 if run_result.is_success else 1)
 
 
-<<<<<<< HEAD
-=======
-@build.command(help="The status of the current local branch from MPyL's perspective")
-@click.option(
-    "--projects",
-    "-p",
-    type=click.STRING,
-    required=False,
-    help="Comma separated list of the projects to build",
-)
-@click.option(
-    "--stage",
-    default=None,
-    type=click.STRING,
-    required=False,
-    help="Stage to get status for",
-)
-@click.option("--tag", "-t", help="Tag to build", type=click.STRING, required=False)
-@click.option("--explain", "-e", is_flag=True, help="Explain the current run plan")
-@click.pass_obj
-def status(obj: CliContext, projects, stage, tag, explain):
-    try:
-        parameters = MpylCliParameters(projects=projects, stage=stage, tag=tag)
-        print_status(obj, parameters, explain)
-    except asyncio.exceptions.TimeoutError:
-        pass
-
-
->>>>>>> f330fc05
 @build.command(help=f"Clean all MPyL metadata in `{RUN_ARTIFACTS_FOLDER}` folders")
 @click.pass_obj
 def clean(obj: CliContext):
