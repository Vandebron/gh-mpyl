--- conflicted
+++ resolved
@@ -117,13 +117,7 @@
             )
 
     parameters = MpylCliParameters(
-<<<<<<< HEAD
-        verbose=obj.verbose, tag=tag, stage=stage, projects=projects, deploy_image=image
-=======
-        tag=tag,
-        stage=stage,
-        projects=projects,
->>>>>>> ba70d266
+        tag=tag, stage=stage, projects=projects, deploy_image=image
     )
     obj.console.log(parameters)
 
@@ -132,11 +126,7 @@
         properties=obj.run_properties,
         cli_parameters=parameters,
     )
-<<<<<<< HEAD
-    run_result = run_mpyl(run_properties=run_properties, cli_parameters=parameters)
-=======
-    run_result = run_mpyl(run_properties=run_properties, reporter=None)
->>>>>>> ba70d266
+    run_result = run_mpyl(run_properties=run_properties)
 
     Path(RUN_ARTIFACTS_FOLDER).mkdir(parents=True, exist_ok=True)
     run_result_file = Path(RUN_ARTIFACTS_FOLDER) / f"run_result-{uuid.uuid4()}.pickle"
