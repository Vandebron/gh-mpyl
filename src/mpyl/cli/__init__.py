--- conflicted
+++ resolved
@@ -2,70 +2,11 @@
 
 import logging
 import os
-<<<<<<< HEAD
-from importlib.metadata import version as version_meta
-from pathlib import Path
-=======
-from dataclasses import dataclass
->>>>>>> bdb19ad5
 from typing import Optional
-
 from rich.console import Console
 from rich.logging import RichHandler
 
 CONFIG_PATH_HELP = "Path to the config.yml. Can be set via `MPYL_CONFIG_PATH` env var. "
-
-
-<<<<<<< HEAD
-async def load_url(test: bool = False):
-    try:
-        return requests.get(
-            f"https://{'test.' if test else ''}pypi.org/pypi/mpyl/json", timeout=10
-        ).json()
-    except (
-        requests.exceptions.Timeout,
-        IOError,
-    ):
-        return {}
-
-
-async def get_publication_info(test: bool = False) -> dict:
-    try:
-        return await load_url(test)
-    except (
-        asyncio.exceptions.TimeoutError,
-        asyncio.exceptions.CancelledError,
-        requests.exceptions.RequestException,
-    ):
-        return {}
-
-
-async def get_latest_publication(test: bool = False) -> Optional[str]:
-    body = await get_publication_info(test)
-    return body.get("info", {}).get("version", None)
-
-
-def get_meta_version():
-    try:
-        return version_meta("mpyl")
-    except importlib.metadata.PackageNotFoundError:
-        return None
-
-
-def get_version():
-    try:
-        return f"{version_meta('mpyl')}"
-    except importlib.metadata.PackageNotFoundError:
-        return "(local)"
-=======
-@dataclass(frozen=True)
-class MpylCliParameters:
-    tag: Optional[str] = None
-    stage: Optional[str] = None
-    projects: Optional[str] = None
-    deploy_image: Optional[str] = None
->>>>>>> bdb19ad5
-
 
 FORMAT = "%(message)s"
 
