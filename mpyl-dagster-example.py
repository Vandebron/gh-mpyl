--- conflicted
+++ resolved
@@ -78,19 +78,14 @@
     all_projects = set(
         map(lambda p: load_project(Path("."), Path(p), strict=False), project_paths)
     )
-<<<<<<< HEAD
     dagster_logger = get_dagster_logger()
+    steps = StepsCollection(logger=dagster_logger)
     project_executions = build_project_executions(
         logger=dagster_logger,
         all_projects=all_projects,
         stage=stage,
         changes=changes_in_branch,
-=======
-    logger = get_dagster_logger()
-    steps = StepsCollection(logger=logger)
-    invalidated = find_invalidated_projects_for_stage(
-        logger, all_projects, stage, changes_in_branch, steps
->>>>>>> 3d8a5e65
+        steps=steps,
     )
     return list(
         map(
