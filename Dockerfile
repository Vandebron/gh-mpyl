--- conflicted
+++ resolved
@@ -1,16 +1,8 @@
 ARG PYTHON_VERSION=3.13
-FROM public.ecr.aws/vdb-public/python:${PYTHON_VERSION}-slim-bookworm AS dev
+FROM public.ecr.aws/vdb-public/python:${PYTHON_VERSION}-slim-bookworm
 
 USER root
-ENV LANG=C.UTF-8
-ENV LC_ALL=C.UTF-8
-RUN pip install pipenv pre-commit
 
-
-FROM dev AS application
-
-<<<<<<< HEAD
-=======
 # install Helm
 RUN set -eux ; \
     apt-get update -y ; \
@@ -20,8 +12,15 @@
     ./get_helm.sh ; \
     rm -rf /var/lib/apt/lists/*
 
+# install pipenv for dependency management
+ENV LANG="en_US.UTF-8"
+ENV LC_ALL="en_US.UTF-8"
+ENV LC_CTYPE="en_US.UTF-8"
+# TODO fix the base python image so that it creates a home directory for the vdnonroot user
+# USER vdbnonroot
+RUN pip install pipenv
+
 # Switch to mpyl source code directory
->>>>>>> df370785
 WORKDIR /app/mpyl
 
 # Install the project dependencies.
