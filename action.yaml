--- conflicted
+++ resolved
@@ -1,12 +1,6 @@
-<<<<<<< HEAD
+---
 name: MPyL
 description: Action to run MPyL from a docker container
-
-=======
----
-name: mpyl
-description: Action to run mpyl from a docker container
->>>>>>> 7a12622d
 inputs:
   group:
     description: The command group to run
@@ -41,7 +35,7 @@
   env:
     MPYL_CONFIG_PATH: ${{ inputs.config-path }}
     CHANGED_FILES_PATH: ${{ inputs.changed-files-path }}
-    TAG: ${{ inputs.environment != 'pull-request' && inputs.version || '' }}  # run_properties.versioning.tag
+    TAG_NAME: ${{ inputs.environment != 'pull-request' && inputs.version || '' }}  # run_properties.versioning.tag
     GIT_COMMIT: ${{ github.sha }}  # run_properties.versioning.revision
     CHANGE_ID: ${{ github.event.pull_request.number }}  # run_properties.versioning.pr_number
     DEPLOY_TARGET: ${{ inputs.deploy-target }}  # run_properties.parameters.deploy_target