--- conflicted
+++ resolved
@@ -7,11 +7,7 @@
     required: false
 runs:
   using: docker
-<<<<<<< HEAD
-  image: docker://public.ecr.aws/vdb-public/gh-mpyl:pr-101
-=======
   image: docker://public.ecr.aws/vdb-public/gh-mpyl:v0.13.1
->>>>>>> a5d864ab
   args:
     - health
   env:
