--- conflicted
+++ resolved
@@ -2,15 +2,6 @@
 name: Create a run plan
 description: Create a run plan inside a Docker container
 inputs:
-<<<<<<< HEAD
-=======
-  environment:
-    description: The environment this Action runs in
-    required: true
-  version:
-    description: The version of the deliverable produced by the current workflow run
-    required: true
->>>>>>> ed5b869e
   config-path:
     description: The path to the MPyL config file
     required: false
@@ -21,22 +12,8 @@
   using: docker
   image: docker://public.ecr.aws/vdb-public/gh-mpyl:v0.6.1
   args:
-<<<<<<< HEAD
     - plan
     - create
   env:
     MPYL_CONFIG_PATH: ${{ inputs.config-path }}
-    CHANGED_FILES_PATH: ${{ inputs.changed-files-path }}
-=======
-    - build
-    - --environment
-    - ${{ inputs.environment }}
-    - status
-  env:
-    MPYL_CONFIG_PATH: ${{ inputs.config-path }}
-    CHANGED_FILES_PATH: ${{ inputs.changed-files-path }}
-    # FIXME are these actually necessary to calculate the run plan ?
-    TAG_NAME: ${{ inputs.environment != 'pull-request' && inputs.version || '' }} # run_properties.versioning.tag
-    GIT_COMMIT: ${{ inputs.commit }} # run_properties.versioning.revision
-    CHANGE_ID: ${{ inputs.pr-number }} # run_properties.versioning.pr_number
->>>>>>> ed5b869e
+    CHANGED_FILES_PATH: ${{ inputs.changed-files-path }}