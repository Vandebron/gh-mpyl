--- conflicted
+++ resolved
@@ -16,13 +16,4 @@
     - create
   env:
     MPYL_CONFIG_PATH: ${{ inputs.config-path }}
-<<<<<<< HEAD
-    CHANGED_FILES_PATH: ${{ inputs.changed-files-path }}
-=======
-    CHANGED_FILES_PATH: ${{ inputs.changed-files-path }}
-    # FIXME are these actually necessary to calculate the run plan ?
-    TAG_NAME: ${{ inputs.environment != 'pull-request' && inputs.version || '' }} # run_properties.versioning.tag
-    GIT_COMMIT: ${{ inputs.commit }} # run_properties.versioning.revision
-    CHANGE_ID: ${{ inputs.pr-number }} # run_properties.versioning.pr_number
-    DEPLOY_TARGET: ${{ inputs.deploy-target }} # run_properties.parameters.deploy_target
->>>>>>> f330fc05
+    CHANGED_FILES_PATH: ${{ inputs.changed-files-path }}